!###################################################################################################################################
!                                                                                                                                  !
!                                                                                                                                  !
!    MODULE input_output,  PURPOSE : READ ACQUISITON FOR FWI                                                                       !
!                                                                                                                                  !
!                                                                                                                                  !
!                   -- read all sources   (tractions, moment, forces, ...)                                                         !
!                   -- read all stations  (list of stations and position for each event )                                        !
!                   -- read all data      (components to be inverted)                                                              !
!                                                                                                                                  !
!    all information is stored in type : acqui                                                                                     !
!                                                                                                                                  !
!                                                                                                                                  !
!                                                                                                                                  !
! NOTE : MPI is based on WORLD define in specfem : my_local_mpi_comm_world and my_local_mpi_comm_for_bcast                         !
!                                                                                                                                  !
!  August 2016                                                                                                                     !
!  Vadim Monteiller, CNRS Marseille, France                                                                                        !
!                                                                                                                                  !
!##################################################################################################################################!

module input_output

  !! IMPORT VARIABLES FROM SPECFEM ---------------------------------------------------------
  use constants, only: mygroup

  use shared_parameters, only: NUMBER_OF_SIMULTANEOUS_RUNS, BROADCAST_SAME_MESH_AND_MODEL, ANISOTROPY, &
                               NSOURCES, NSOURCES_STF, NSTEP, NSTEP_STF

  use specfem_par, only: CUSTOM_REAL, HUGEVAL, NGNOD, NUM_ITER, NPROC, MAX_STRING_LEN, &
                         NGLLX, NGLLY, NGLLZ, NDIM, NSPEC_AB, NGLOB_AB, MIDX, MIDY, MIDZ, &
                         LOCAL_PATH, xigll, yigll, zigll, &
                         ibool, xstore, ystore, zstore, &
                         xix, xiy, xiz, etax, etay, etaz, gammax, gammay, gammaz, &
                         myrank, USE_SOURCES_RECEIVERS_Z,INVERSE_FWI_FULL_PROBLEM, &
                         USE_FORCE_POINT_SOURCE,USE_EXTERNAL_SOURCE_FILE


  use specfem_par_elastic, only: ispec_is_elastic
  use specfem_par_acoustic, only: ispec_is_acoustic
  !!----------------------------------------------------------------------------------------

  use inverse_problem_par
  use mesh_tools
  use IO_model

  implicit none

  PUBLIC  :: init_input_output_mod, SetUpInversion, get_mode_running, dump_adjoint_sources, write_bin_sismo_on_disk, &
             WirteOutputs

  PRIVATE :: read_acqui_file, read_inver_file, store_default_acqui_values, is_blank_line,& !bcast_all_acqui, &
             get_stations, read_data_gather, create_name_database_inversion, read_and_distribute_events_for_simultaneous_runs

  !! DEFINITION OF PRIVATE VARIABLES
  integer,                PRIVATE       :: NEVENT
  real(kind=CUSTOM_REAL), PRIVATE       :: fl, fh
contains

!################################## ROUTINES THAT CAN BE CALLED FROM MAIN  #########################################################

!%%%%%%%%%%%%%%%%%%%%%%%%%%%%%%%%%%%%%%%%%%%%%%%%%%%%%%%%%%%%%%%%%%%%%%%%%%%%%%%%%%%%%%%%%%%%%%%%%%%%%%%%%%%%%%%%%%%%%%%%%%%%%%%%%%%
!-------------------------------------------------------------------------------------------------------------------
!> \brief read input data, sources, receiver and store all in acqui_simu and send to the concerned MPI slices
!-------------------------------------------------------------------------------------------------------------------
  subroutine init_input_output_mod(inversion_param, acqui_simu, myrank)

    integer,                                         intent(in)    ::  myrank
    type(acqui),  dimension(:), allocatable,         intent(inout) ::  acqui_simu
    type(inver),                                     intent(inout) ::  inversion_param

    ! locals
    integer                                                        :: ievent
    character(len=MAX_LEN_STRING)                                  :: name_file
    character(len=MAX_LEN_STRING)                                  :: acqui_file, inver_file
    real(kind=CUSTOM_REAL)                                         :: elemsize_min_glob,elemsize_max_glob
    real(kind=CUSTOM_REAL)                                         :: distance_min_glob,distance_max_glob

    if (myrank == 0) then
       write(INVERSE_LOG_FILE,*)
       write(INVERSE_LOG_FILE,*) '          *********************************************'
       write(INVERSE_LOG_FILE,*) '          ***       READING INPUT PARAMETERS        ***'
       write(INVERSE_LOG_FILE,*) '          *********************************************'
       write(INVERSE_LOG_FILE,*)
       call flush_iunit(INVERSE_LOG_FILE)
    endif


    acqui_file=inversion_param%input_acqui_file
    inver_file=inversion_param%input_inver_file

    if (DEBUG_MODE) then
       write(name_file, '( "debug_file_input_ouput_module_rank",i10.10) ') myrank
       open(IIDD,file=trim(prefix_to_path)//trim(name_file))
    endif

<<<<<<< HEAD
    !! read acqui file
    if (myrank == 0) then
       call read_acqui_file(acqui_file, acqui_simu, myrank)
       call read_inver_file(inver_file, acqui_simu, inversion_param, myrank)
       call get_point_source(acqui_simu)
       !! we call routine that reads from one process and bcast to the other 
       if (USE_LIGHT_STATIONS)  call get_stations_light(acqui_simu)
    endif
=======
    call read_acqui_file(acqui_file, acqui_simu, myrank)
    call read_inver_file(inver_file, acqui_simu, inversion_param, myrank)
    call get_stations(acqui_simu)
    call get_point_source(acqui_simu)
>>>>>>> 17a0baff

    !! we call specfem routine that use all process in same time
    if (.not. USE_LIGHT_STATIONS) call get_stations(acqui_simu, myrank)

    if (myrank == 0) call flush_iunit(INVERSE_LOG_FILE)

<<<<<<< HEAD
    call bcast_all_acqui(acqui_simu,  inversion_param, myrank)
    call locate_source(acqui_simu, myrank)
    if (USE_LIGHT_STATIONS) call locate_receiver_light(acqui_simu, myrank)

=======
!    call bcast_all_acqui(acqui_simu,  inversion_param, myrank)
!    call locate_source(acqui_simu, myrank)
  !  call locate_receiver(acqui_simu, myrank)
>>>>>>> 17a0baff

    !! not need to read data for only forward simulation
    if (.not. inversion_param%only_forward) call read_data_gather(acqui_simu, myrank)


    !! create name for outputs
    do ievent=1,acqui_simu(1)%nevent_tot
       call create_name_database_inversion(acqui_simu(ievent)%prname_inversion, myrank, ievent, LOCAL_PATH)
    enddo

    if (myrank == 0) call flush_iunit(INVERSE_LOG_FILE)

    !!! We can read input model from external files instead of get model stored in specfem databases -----------------------------
    !!! otherwise the model read from mesher cubit or meshfem3D is kept.
    if (inversion_param%input_SEM_model .and. inversion_param%input_FD_model) then

       if (myrank == 0) then
          write(*,*) ' ERROR : You want to read input model both in SEM and FD grid '
          write(*,*) ' Please choose one of the solution  '
       endif

       stop
    else

       if (inversion_param%input_FD_model) then

          if (myrank == 0) then
             write(INVERSE_LOG_FILE,*)
             write(INVERSE_LOG_FILE,*) '          *********************************************'
             write(INVERSE_LOG_FILE,*) '          ***      READING EXTERNAL FD MODEL        ***'
             write(INVERSE_LOG_FILE,*) '          *********************************************'
             write(INVERSE_LOG_FILE,*)
          endif

          call ReadInputFDmodel(inversion_param)

       endif

       if (inversion_param%input_SEM_model) then

          if (myrank == 0) then
             write(INVERSE_LOG_FILE,*)
             write(INVERSE_LOG_FILE,*) '          *********************************************'
             write(INVERSE_LOG_FILE,*) '          ***      READING EXTERNAL SEM MODEL       ***'
             write(INVERSE_LOG_FILE,*) '          *********************************************'
             write(INVERSE_LOG_FILE,*)
          endif

          call ReadInputSEMmodel(inversion_param)

       endif

       
       if (inversion_param%input_SEM_prior) then

          if (myrank == 0) then
             write(INVERSE_LOG_FILE,*)
             write(INVERSE_LOG_FILE,*) '          *********************************************'
             write(INVERSE_LOG_FILE,*) '          ***   READING EXTERNAL SEM PRIOR MODEL    ***'
             write(INVERSE_LOG_FILE,*) '          *********************************************'
             write(INVERSE_LOG_FILE,*)
          endif

          call ReadInputSEMpriormodel(inversion_param)

       endif


    endif

    !! get dimension of mesh
    call check_mesh_distances(myrank,NSPEC_AB,NGLOB_AB, &
         ibool,xstore,ystore,zstore, &
         inversion_param%xmin,inversion_param%xmax, &
         inversion_param%ymin,inversion_param%ymax, &
         inversion_param%zmin,inversion_param%zmax, &
         elemsize_min_glob,elemsize_max_glob, &
         distance_min_glob,distance_max_glob)

    !!-------------------------------------------------------------------------------------------------------------------------

    !!! write what we read to debug : check what is stored in type acqui_simu
    if (DEBUG_MODE) then

       ! check what I read
       write(IIDD,*)
       write(IIDD,*) '######################################################'
       write(IIDD,*)
       write(IIDD,*) 'MYRANK :' ,myrank, ' READ : '
       do ievent=1,acqui_simu(1)%nevent_tot
          write(IIDD,*)
          write(IIDD,*) 'event ',ievent
          write(IIDD,'(a)') trim(acqui_simu(ievent)%event_name)
          write(IIDD,'(a)') trim(acqui_simu(ievent)%source_file)
          write(IIDD,'(a)') trim(acqui_simu(ievent)%station_file)
          write(IIDD,'(a)') trim(acqui_simu(ievent)%data_file_gather)
          write(IIDD,*) 'total station     :', acqui_simu(ievent)%nsta_tot
          write(IIDD,*) 'stations in slice :',acqui_simu(ievent)%nsta_slice
          if (acqui_simu(ievent)%nsta_slice > 0 .and. .not. inversion_param%only_forward) then
             write(IIDD,*) 'Check data stored : ', acqui_simu(ievent)%nsta_slice, acqui_simu(ievent)%Nt_data
             write(name_file,'(a16,i8.8,a1,i8.8)') 'Check_read_data_',ievent,'_',myrank
             write(IIDD,'(a,a)') 'Data that was read are dumped in file for checking: ',trim(name_file)
             open(IINN,file=trim(name_file),access='direct', &
                  recl=CUSTOM_REAL*acqui_simu(ievent)%nsta_slice*acqui_simu(ievent)%Nt_data)
             write(IINN,rec=1)  acqui_simu(ievent)%data_traces(:,:,1)
             write(IINN,rec=2)  acqui_simu(ievent)%data_traces(:,:,2)
             write(IINN,rec=3)  acqui_simu(ievent)%data_traces(:,:,3)
             close(IINN)
          endif
       enddo

    endif

  end subroutine init_input_output_mod
!%%%%%%%%%%%%%%%%%%%%%%%%%%%%%%%%%%%%%%%%%%%%%%%%%%%%%%%%%%%%%%%%%%%%%%%%%%%%%%%%%%%%%%%%%%%%%%%%%%%%%%%%%%%%%%%%%%%%%%%%%%%%%%%%%%%
!--------------------------------------------------------------------------------------------------------------------
!> read input inversion parameter file
!--------------------------------------------------------------------------------------------------------------------
  subroutine SetUpInversion(inversion_param, myrank)
    type(inver),                         intent(inout)    :: inversion_param
    integer,                             intent(in)       :: myrank
    character(len=MAX_LEN_STRING)                         :: acqui_file_ref

    write(6,*)
    write(6,*) '      SETUP INVERSION : ', NUMBER_OF_SIMULTANEOUS_RUNS, 'rank : ', myrank, ' group : ', mygroup
    write(6,*)
    call flush_iunit(6)

    if (NUMBER_OF_SIMULTANEOUS_RUNS > 1) then
       write(prefix_to_path,"('run',i4.4,'/')") mygroup + 1
       inversion_param%input_acqui_file=trim(prefix_to_path)//'/DATA/inverse_problem/acqui_file.txt'
       acqui_file_ref='./DATA/inverse_problem/acqui_file.txt'
       if (myrank == 0) then
          write(6,*) ' DISTRIBUTION OF EVENTS '
          call flush_iunit(6)
          !! only one process must do I/O (myrank=0, mygroup=0)
          if (mygroup == 0) call read_and_distribute_events_for_simultaneous_runs(NUMBER_OF_SIMULTANEOUS_RUNS, acqui_file_ref)
       endif
    else
       prefix_to_path='./'
       inversion_param%input_acqui_file='./DATA/inverse_problem/acqui_file.txt'
    endif

    inversion_param%input_inver_file='./DATA/inverse_problem/inversion_fwi_par'
    if (myrank == 0) then
       open(INVERSE_LOG_FILE,file=trim(prefix_to_path)//'output_inverse.txt')
       open(OUTPUT_ITERATION_FILE,file=trim(prefix_to_path)//'output_iterations.txt')
       open(OUTPUT_FWI_LOG,file=trim(prefix_to_path)//'output_fwi_log.txt')
       write(OUTPUT_ITERATION_FILE,'(a5,"|",a15,"|",a15,"|",a12,"|",a12,"|",a15)') &
            "iter "," cost function "," gradient norm ", " relat cost "," relat grad", " nb line search"
    endif

    !! to be sure that all processes in the MPI_COMM_WORLD wait for the end of deining new inputs files
    call synchronize_all_world()

  end subroutine SetUpInversion
!%%%%%%%%%%%%%%%%%%%%%%%%%%%%%%%%%%%%%%%%%%%%%%%%%%%%%%%%%%%%%%%%%%%%%%%%%%%%%%%%%%%%%%%%%%%%%%%%%%%%%%%%%%%%%%%%%%%%%%%%%%%%%%%%%%%
!--------------------------------------------------------------------------------------------------------------------
! read acqui_file, count events then distribute over groups and rewrite suitable acqui_file for each group
!--------------------------------------------------------------------------------------------------------------------
  subroutine read_and_distribute_events_for_simultaneous_runs(NUMBER_OF_SIMULTANEOUS_RUNS, acqui_file_ref)
    character(len=MAX_LEN_STRING),       intent(in)       :: acqui_file_ref
    integer,                             intent(in)       :: NUMBER_OF_SIMULTANEOUS_RUNS
    integer                                               :: number_of_events_in_acqui_file_ref
    integer                                               :: nevent_per_group, nevent_remained
    integer                                               :: igroup, ievent_in_group, ievent, ievent_global
    integer,  dimension(:),     allocatable               :: nevent_in_group
    character(len=MAX_LEN_STRING)                         :: line, prefix_to_path_tmp


    write(6,*)
    write(6,*)  ' NUMBER OF SIMULTANEOUS RUN > 0 '
    write(6,*)
    call flush_iunit(6)
    number_of_events_in_acqui_file_ref=0
    open(666,file=trim(acqui_file_ref))
    do
       read(666,'(a)',end=99) line
       !! no significant line
       if (is_blank_line(line)) cycle
       !! new event
       if (INDEX(line,'event_name') > 0) number_of_events_in_acqui_file_ref=number_of_events_in_acqui_file_ref+1
    enddo
99  close(666)


    nevent_per_group = number_of_events_in_acqui_file_ref / NUMBER_OF_SIMULTANEOUS_RUNS
    nevent_remained =  mod( number_of_events_in_acqui_file_ref, NUMBER_OF_SIMULTANEOUS_RUNS)

    allocate(nevent_in_group(NUMBER_OF_SIMULTANEOUS_RUNS))
    do ievent=1,NUMBER_OF_SIMULTANEOUS_RUNS
       if (ievent <= nevent_remained) then
          nevent_in_group(ievent)= nevent_per_group+1
       else
          nevent_in_group(ievent)= nevent_per_group
       endif
    enddo

    ievent_global = 0
    ievent_in_group=0
    igroup=1
    open(666,file=trim(acqui_file_ref))
    write(prefix_to_path_tmp,"('run',i4.4,'/')") igroup
    open(777, file=trim(prefix_to_path_tmp)//'DATA/inverse_problem/acqui_file.txt')
    do
       read(666,'(a)',end=999) line
       !! no significant line
       if (is_blank_line(line)) cycle

       !! new event
       if (INDEX(line,'event_name') > 0) then
           ievent_global = ievent_global + 1
           write(6,*)
           write(6,*) '   next event ', ievent_global
           ievent_in_group=ievent_in_group+1

       endif

       !! write lines related to the current event
       if (ievent_in_group > nevent_in_group(igroup)) then
          igroup=igroup+1
          write(6,*) ' group ', igroup
          write(prefix_to_path_tmp,"('run',i4.4,'/')") igroup
          close(777)
          open(777, file=trim(prefix_to_path_tmp)//'DATA/inverse_problem/acqui_file.txt')
          ievent_in_group=1
       endif
       write(777, '(a)') trim(line)
       write(6,*) trim(line)
       call flush_iunit(6)
    enddo
999  close(666)
    close(777)
    deallocate(nevent_in_group)

  end subroutine read_and_distribute_events_for_simultaneous_runs
!%%%%%%%%%%%%%%%%%%%%%%%%%%%%%%%%%%%%%%%%%%%%%%%%%%%%%%%%%%%%%%%%%%%%%%%%%%%%%%%%%%%%%%%%%%%%%%%%%%%%%%%%%%%%%%%%%%%%%%%%%%%%%%%%%%%
!--------------------------------------------------------------------------------------------------------------------
!  ! create the name of the database for inverse problem
!--------------------------------------------------------------------------------------------------------------------
  subroutine create_name_database_inversion(prname,iproc,ievent,LOCAL_PATH)

    implicit none

    integer,                       intent(in)   :: iproc, ievent
    ! name of the database file
    character(len=MAX_LEN_STRING), intent(inout) :: prname
    character(len=MAX_STRING_LEN), intent(in   ) :: LOCAL_PATH
    ! local
    character(len=MAX_STRING_LEN)                :: procname

    ! create the name for the database of the current slide and region
    write(procname,"('/proc',i6.6,'_',i6.6,'_')") iproc,ievent
    ! create full name with path
    prname = LOCAL_PATH(1:len_trim(LOCAL_PATH)) // procname

  end subroutine create_name_database_inversion

!%%%%%%%%%%%%%%%%%%%%%%%%%%%%%%%%%%%%%%%%%%%%%%%%%%%%%%%%%%%%%%%%%%%%%%%%%%%%%%%%%%%%%%%%%%%%%%%%%%%%%%%%%%%%%%%%%%%%%%%%%%%%%%%%%%%
!--------------------------------------------------------------------------------------------------------------------
!  ! write final outputs model in disk
!--------------------------------------------------------------------------------------------------------------------
  subroutine WirteOutputs(inversion_param)

    type(inver),                                                intent(in)    :: inversion_param


    !! FOR NOT ONLY ONE OUPTPUT BUT FOR FURTHER DEV WE WILL ADD OTHER

    !! writing the final solution in SEM mesh
    call WriteOuptutSEMmodel(inversion_param)


  end subroutine WirteOutputs
!%%%%%%%%%%%%%%%%%%%%%%%%%%%%%%%%%%%%%%%%%%%%%%%%%%%%%%%%%%%%%%%%%%%%%%%%%%%%%%%%%%%%%%%%%%%%%%%%%%%%%%%%%%%%%%%%%%%%%%%%%%%%%%%%%%%
!--------------------------------------------------------------------------------------------------------------------
!  ! get which option we want to run FWI or just direct problem
!--------------------------------------------------------------------------------------------------------------------
  subroutine get_mode_running(mode_running, inversion_param)

    use my_mpi
    use specfem_par, only: myrank
    include "precision.h"

    type(inver),                                    intent(inout) :: inversion_param
    character(len=MAX_LEN_STRING),                  intent(inout) :: mode_running
    integer                                                       :: ier

    if (myrank == 0) then
       call get_command_argument(1, mode_running)
    endif

    call MPI_BCAST(mode_running,MAX_LEN_STRING,MPI_CHARACTER,0,my_local_mpi_comm_world,ier)

    select case(trim(adjustl(mode_running)))

    case('forward')
       inversion_param%only_forward=.true.

    case('l-bfgs')
       inversion_param%only_forward=.false.

    case default

    end select

  end subroutine get_mode_running

!%%%%%%%%%%%%%%%%%%%%%%%%%%%%%%%%%%%%%%%%%%%%%%%%%%%%%%%%%%%%%%%%%%%%%%%%%%%%%%%%%%%%%%%%%%%%%%%%%%%%%%%%%%%%%%%%%%%%%%%%%%%%%%%%%%%
!----------------------------------------------------------------
! master write adjoint sources gather to check
!----------------------------------------------------------------

  subroutine dump_adjoint_sources(iter, ievent, acqui_simu, myrank)

    integer,                                     intent(in)    :: iter, ievent, myrank
    type(acqui),  dimension(:), allocatable,     intent(inout) :: acqui_simu

    character(len=MAX_LEN_STRING)                              :: name_file_tmp, ch_to_add

    write(ch_to_add,'(i4.4,a4)') iter,'_adj'
    name_file_tmp = trim(acqui_simu(ievent)%data_file_gather)//trim(adjustl(ch_to_add))

    write(INVERSE_LOG_FILE,*) '  ... Writing adjoint sources gather for event :', ievent

    call  write_bin_sismo_on_disk(ievent, acqui_simu, acqui_simu(ievent)%adjoint_sources,  name_file_tmp, myrank)

  end subroutine dump_adjoint_sources
!%%%%%%%%%%%%%%%%%%%%%%%%%%%%%%%%%%%%%%%%%%%%%%%%%%%%%%%%%%%%%%%%%%%%%%%%%%%%%%%%%%%%%%%%%%%%%%%%%%%%%%%%%%%%%%%%%%%%%%%%%%%%%%%%%%%
!----------------------------------------------------------------
! master write synthetics gather to check
!----------------------------------------------------------------
  subroutine dump_seismograms(iter, ievent, array_to_write,  acqui_simu, myrank)

    integer,                                                intent(in)    :: iter, ievent, myrank
    real(kind=CUSTOM_REAL),  dimension(:,:,:), allocatable, intent(in)    :: array_to_write
    type(acqui),  dimension(:), allocatable,                intent(inout) :: acqui_simu

    character(len=MAX_LEN_STRING)                                         :: name_file_tmp, ch_to_add

    write(ch_to_add,'(i4.4,a4)') iter,'_dir'
    name_file_tmp = trim(acqui_simu(ievent)%data_file_gather)//trim(adjustl(ch_to_add))

    write(INVERSE_LOG_FILE,*) '  ... Writing synthetic data gather for event :  ', ievent

    call  write_bin_sismo_on_disk(ievent, acqui_simu, array_to_write, name_file_tmp, myrank)

  end subroutine dump_seismograms
!%%%%%%%%%%%%%%%%%%%%%%%%%%%%%%%%%%%%%%%%%%%%%%%%%%%%%%%%%%%%%%%%%%%%%%%%%%%%%%%%%%%%%%%%%%%%%%%%%%%%%%%%%%%%%%%%%%%%%%%%%%%%%%%%%%%
!----------------------------------------------------------------
! master write synthetics gather to check
!----------------------------------------------------------------
  subroutine dump_filtered_data(iter, ievent, array_to_write,  acqui_simu, myrank)

    integer,                                                intent(in)    :: iter,ievent,myrank
    real(kind=CUSTOM_REAL),  dimension(:,:,:), allocatable, intent(in)    :: array_to_write
    type(acqui),  dimension(:), allocatable,                intent(inout) :: acqui_simu

    character(len=MAX_LEN_STRING)                                         :: name_file_tmp, ch_to_add

    write(ch_to_add,'(i4.4,a4)') iter,'_fil'
    name_file_tmp = trim(acqui_simu(ievent)%data_file_gather)//trim(adjustl(ch_to_add))

    write(INVERSE_LOG_FILE,*) '  ... Writing filtered data gather for event :  ', ievent

    call  write_bin_sismo_on_disk(ievent, acqui_simu, array_to_write, name_file_tmp, myrank)

  end subroutine dump_filtered_data
!%%%%%%%%%%%%%%%%%%%%%%%%%%%%%%%%%%%%%%%%%%%%%%%%%%%%%%%%%%%%%%%%%%%%%%%%%%%%%%%%%%%%%%%%%%%%%%%%%%%%%%%%%%%%%%%%%%%%%%%%%%%%%%%%%%%
!----------------------------------------------------------------
! master write waveform synthetic data gather (need to choose between write_bin_sismo_on_disk or write_gather_on_disk)
!----------------------------------------------------------------
  subroutine write_bin_sismo_on_disk(ievent, acqui_simu, array_to_write, name_file_to_write, myrank)

    use my_mpi             !! module from specfem
    include "precision.h"  !! from specfem

    integer,                                                intent(in)    :: myrank, ievent
    character(len=MAX_LEN_STRING),                          intent(in)    :: name_file_to_write
    real(kind=CUSTOM_REAL),  dimension(:,:,:), allocatable, intent(in)    :: array_to_write
    type(acqui),             dimension(:),     allocatable, intent(inout) :: acqui_simu

    integer                                                               :: idim, NSTA, NSTA_LOC, Nt, irec, irec_local
    integer                                                               :: tag, ier, nsta_irank, irank, icomp
    real(kind=CUSTOM_REAL), dimension(:,:,:), allocatable                 :: Gather, Gather_loc
    integer,                dimension(:),     allocatable                 :: irec_global
    integer                                                               :: status(MPI_STATUS_SIZE)

     if (myrank == 0) then
        NSTA=acqui_simu(ievent)%nsta_tot
        Nt=acqui_simu(ievent)%Nt_data
        allocate(Gather(NSTA,Nt,NDIM))
     endif
      ! not sure if need this sync
        call synchronize_all()
     do irank = 1, NPROC-1

        if (myrank == 0) then
           ! count the receiver in slice irank
           nsta_irank=0
           do irec = 1,  NSTA
              if (acqui_simu(ievent)%islice_selected_rec(irec) == irank) nsta_irank = nsta_irank + 1
           enddo
           if (nsta_irank > 0) then
              allocate(Gather_loc(nsta_irank,Nt,NDIM))  !! data to receive
              allocate(irec_global(nsta_irank))
              irec_local=0
              tag   = MPI_ANY_TAG
              call MPI_RECV(Gather_loc, Nt*nsta_irank*NDIM, CUSTOM_MPI_TYPE, irank, tag, my_local_mpi_comm_world, status,  ier)
              call MPI_RECV(irec_global, nsta_irank, MPI_INTEGER, irank, tag, my_local_mpi_comm_world, status,  ier)
              do icomp=1,NDIM
                 do irec_local = 1, nsta_irank
                    Gather(irec_global(irec_local), :, icomp) = Gather_loc(irec_local, :, icomp)
                 enddo
              enddo

              deallocate(Gather_loc)
              deallocate(irec_global)
           endif
        else
           if (myrank == irank .and. acqui_simu(ievent)%nsta_slice > 0) then
              NSTA_LOC=acqui_simu(ievent)%nsta_slice
              Nt=acqui_simu(ievent)%Nt_data
              allocate(Gather_loc(NSTA_LOC,Nt,NDIM))
              allocate(irec_global(NSTA_LOC))

              do irec_local = 1, NSTA_LOC
                 irec_global(irec_local) = acqui_simu(ievent)%number_receiver_global(irec_local)
                 !! choose the rigth seismograms_*
                 do icomp=1,NDIM

                    select case (trim(acqui_simu(ievent)%component(icomp)))
                    case ('PR')
                       Gather_loc(irec_local,:,icomp)=array_to_write(1,irec_local,:)
                    case ('UX')
                       Gather_loc(irec_local,:,icomp)=array_to_write(1,irec_local,:)
                    case ('UY')
                       Gather_loc(irec_local,:,icomp)=array_to_write(2,irec_local,:)
                    case ('UZ')
                       Gather_loc(irec_local,:,icomp)=array_to_write(3,irec_local,:)
                    end select
                 enddo
              enddo

              tag    = 2001
              call MPI_SEND(Gather_loc,  Nt*NSTA_LOC*NDIM, CUSTOM_MPI_TYPE, 0, tag, my_local_mpi_comm_world, ier)
              call MPI_SEND(irec_global, NSTA_LOC, CUSTOM_MPI_TYPE, 0, tag, my_local_mpi_comm_world, ier)
              deallocate(Gather_loc)
              deallocate(irec_global)
           endif

        endif

        ! not sure if need this sync
        call synchronize_all()

     enddo
     !!  write gather file
     if (myrank == 0) then
        do icomp=1,NDIM
           do irec_local = 1, acqui_simu(ievent)%nsta_slice
              !! choose the rigth seismograms_*
              select case (trim(acqui_simu(ievent)%component(icomp)))
              case ('PR')
                 Gather(acqui_simu(ievent)%number_receiver_global(irec_local),:,icomp) = array_to_write(1,irec_local,:)
              case ('UX')
                 Gather(acqui_simu(ievent)%number_receiver_global(irec_local),:,icomp) = array_to_write(1,irec_local,:)
              case ('UY')
                 Gather(acqui_simu(ievent)%number_receiver_global(irec_local),:,icomp) = array_to_write(2,irec_local,:)
              case ('UZ')
                 Gather(acqui_simu(ievent)%number_receiver_global(irec_local),:,icomp) = array_to_write(3,irec_local,:)
              end select
           enddo
        enddo
        open(IINN,file=trim(adjustl(name_file_to_write)), access='direct', recl=CUSTOM_REAL*Nt*NSTA, status='replace')

        !! write only the asked component or pressure
        irec=0
        do idim=1,NDIM

           select case (trim(acqui_simu(ievent)%component(idim)))
           case('UX', 'UY', 'UZ', 'PR')
              irec=irec+1
              write(IINN,rec=irec) Gather(:,:,idim)
           end select

        enddo
        close(IINN)
        deallocate(Gather)
     endif

   end subroutine write_bin_sismo_on_disk

!%%%%%%%%%%%%%%%%%%%%%%%%%%%%%%%%%%%%%%%%%%%%%%%%%%%%%%%%%%%%%%%%%%%%%%%%%%%%%%%%%%%%%%%%%%%%%%%%%%%%%%%%%%%%%%%%%%%%%%%%%%%%%%%%%%%
!----------------------------------------------------------------
! master read waveform data gather and bcast to MPI slice concerned
!----------------------------------------------------------------
  subroutine read_data_gather(acqui_simu, myrank)

    use my_mpi             !! module from specfem
    include "precision.h"  !! from specfem

    integer,                                     intent(in)    :: myrank
    type(acqui),  dimension(:), allocatable,     intent(inout) :: acqui_simu

    integer                                                    :: ievent, idim, NSTA, NSTA_LOC, Nt, irec, irec_local
    integer                                                    :: tag, ier, nsta_irank, irank
    real(kind=CUSTOM_REAL), dimension(:,:,:), allocatable      :: Gather, Gather_loc
    integer                                                    :: status(MPI_STATUS_SIZE)

    if (myrank == 0) write(INVERSE_LOG_FILE,'(/a17)') '... reading data '

    do ievent = 1, acqui_simu(1)%nevent_tot

       if (myrank == 0) then

          NSTA=acqui_simu(ievent)%nsta_tot
          Nt=acqui_simu(ievent)%Nt_data

          allocate(Gather(NSTA,Nt,NDIM))
          Gather(:,:,:) = 0._CUSTOM_REAL
          ! read gather file
          open(IINN,file=trim(adjustl(acqui_simu(ievent)%data_file_gather)), access='direct', &
               recl=CUSTOM_REAL*Nt*NSTA,status='old')
          !! read only the asked component or pressure
          irec=0
          do idim=1,NDIM

             select case (trim(acqui_simu(ievent)%component(idim)))
             case('UX', 'UY', 'UZ', 'PR')
                irec=irec+1
                read(IINN,rec=irec) Gather(:,:,idim)

             end select
          enddo
          close(IINN)

          !! store data gather in my slice if needed
          NSTA_LOC=acqui_simu(ievent)%nsta_slice
          allocate(acqui_simu(ievent)%data_traces(NSTA_LOC,Nt,NDIM))
          allocate(acqui_simu(ievent)%adjoint_sources(NDIM, NSTA_LOC, Nt))
          allocate(acqui_simu(ievent)%weight_trace(NDIM, NSTA_LOC))
          acqui_simu(ievent)%weight_trace(:,:)=1._CUSTOM_REAL
          if (VERBOSE_MODE .or. DEBUG_MODE)  allocate(acqui_simu(ievent)%synt_traces(NDIM, NSTA_LOC, Nt))

          irec_local=0
          do irec = 1, NSTA
             if (acqui_simu(ievent)%islice_selected_rec(irec) == myrank) then
                irec_local=irec_local+1
                acqui_simu(ievent)%data_traces(irec_local,:,:)=Gather(irec, :, :)
             endif
          enddo
       endif

       ! send gather to other MPI slices
       do irank = 1, NPROC-1

          if (myrank == 0) then !! then send

             ! count the receiver in slice irank
             nsta_irank=0
             do irec = 1,  NSTA
                if (acqui_simu(ievent)%islice_selected_rec(irec) == irank) nsta_irank = nsta_irank + 1
             enddo

             ! if there is receiver in slice irank then MPI send data
             if (nsta_irank > 0) then
                allocate(Gather_loc(nsta_irank,Nt,NDIM))  !! data to send
                irec_local=0
                do irec = 1, NSTA
                   if (acqui_simu(ievent)%islice_selected_rec(irec) == irank) then
                      irec_local = irec_local + 1
                      Gather_loc(irec_local, :, :) = Gather(irec, :, :) !! store data to send
                   endif
                enddo
                  if (DEBUG_MODE) write(IIDD,*) 'myrank ', myrank , 'send to ', irank, ' :' , nsta_irank, Nt
                tag    = 2001
                call MPI_SEND(Gather_loc, Nt*nsta_irank*NDIM, CUSTOM_MPI_TYPE, irank, tag, my_local_mpi_comm_world, ier)

                deallocate(Gather_loc)

             endif

          else !! then receive gather

             if (myrank == irank .and. acqui_simu(ievent)%nsta_slice > 0) then
                NSTA_LOC=acqui_simu(ievent)%nsta_slice
                Nt=acqui_simu(ievent)%Nt_data
                allocate(Gather_loc(NSTA_LOC,Nt,NDIM),acqui_simu(ievent)%data_traces(NSTA_LOC,Nt,NDIM), &
                     acqui_simu(ievent)%adjoint_sources(NDIM, NSTA_LOC, Nt), acqui_simu(ievent)%weight_trace(NDIM, NSTA_LOC))
                if (VERBOSE_MODE .or. DEBUG_MODE) allocate(acqui_simu(ievent)%synt_traces(NDIM, NSTA_LOC, Nt))

                if (DEBUG_MODE) write(IIDD,*) 'myrank ',myrank,' wait for 0 :', NSTA_LOC,Nt
                tag   = MPI_ANY_TAG
                call MPI_RECV(Gather_loc,Nt*NSTA_LOC*NDIM,CUSTOM_MPI_TYPE, 0, tag, my_local_mpi_comm_world, status,  ier)
                !! store in acqui_simu
                acqui_simu(ievent)%data_traces(:,:,:)=Gather_loc(:,:,:)
                deallocate(Gather_loc)
             endif

          endif


       enddo

       if (myrank == 0) deallocate(Gather)

       call synchronize_all()

       !! set other parameters (in futrue work need to read any additional files)

       !! set frequency to invert
       acqui_simu(ievent)%freqcy_to_invert(:,1,:)=fl
       acqui_simu(ievent)%freqcy_to_invert(:,2,:)=fh

       acqui_simu(ievent)%fl_event=fl
       acqui_simu(ievent)%fh_event=fh

    enddo

    if (myrank == 0) write(INVERSE_LOG_FILE,'(a25//)') '... reading data : passed'

  end subroutine read_data_gather
!%%%%%%%%%%%%%%%%%%%%%%%%%%%%%%%%%%%%%%%%%%%%%%%%%%%%%%%%%%%%%%%%%%%%%%%%%%%%%%%%%%%%%%%%%%%%%%%%%%%%%%%%%%%%%%%%%%%%%%%%%%%%%%%%%%%
!----------------------------------------------------------------
! read acquisiton input file and store acqui_simu type
!----------------------------------------------------------------
  subroutine read_acqui_file(acqui_file, acqui_simu, myrank)

    use my_mpi             !! module from specfem
    include "precision.h"  !! from specfem

    character(len=MAX_LEN_STRING),                  intent(in) ::  acqui_file
    integer,                                        intent(in) ::  myrank
    type(acqui),  dimension(:), allocatable,     intent(inout) ::  acqui_simu

    ! locals
    character(len=MAX_LEN_STRING)                              :: line, keyw, line_to_read
    integer                                                    :: ipos0, ipos1, ievent
    integer                                                    :: ier
    if (DEBUG_MODE)  write(IIDD,*) '       MYGROUP  ', mygroup, '    MYRANK ', myrank
    NEVENT=0

    write(INVERSE_LOG_FILE,*)
    write(INVERSE_LOG_FILE,*) '     READING acquisition'
    write(INVERSE_LOG_FILE,*)

    ! only master reads acqui file
    if (myrank == 0) then

      !! 1/ read to count the number of events
      open(666,file=trim(acqui_file),iostat=ier)
      if (ier /= 0) then
         write(*,*) ' error opening  ', trim(acqui_file), ' mygoup ', mygroup
      else
         if (DEBUG_MODE) write(IIDD,*) ' opening  ', trim(acqui_file), ' mygoup ', mygroup
      endif
      do

         read(666,'(a)',end=99) line
         if (DEBUG_MODE) write(IIDD,'(a)') trim(line)
         if (is_blank_line(line)) cycle                 !! no significant line
         if (INDEX(line,'event_name') > 0) NEVENT=NEVENT+1  !! new event

      enddo
99    close(666)

      write(INVERSE_LOG_FILE,*) '       ALLOCATE  acquisition structure for ', NEVENT, ' events '
      write(INVERSE_LOG_FILE,*)

      !! 2/ allocate and store type(acqui) acqui_simu
      if (NEVENT > 0) then
         allocate(acqui_simu(NEVENT))
      else
         allocate(acqui_simu(1))
         write(*,*) 'ERROR NO EVENTS FOUND IN ACQUISITION FILE ',myrank, mygroup, trim(acqui_file)
         stop
      endif

      ! open event file
      open(666,file=trim(acqui_file))
      ievent=0
      do    !! loop on all lines

        !! READ AND STORE ALL ITEM RELATED TO EVENT -------------------------------
        do
           read(666,'(a)',end=999) line
           if (is_blank_line(line)) cycle

           !! INDICES TO READ line -----------------------------------------------
           ipos0=index(line,':')+1
           ipos1=index(line,'#')-1
           if (ipos1 < 0 ) ipos1=len_trim(line)

           !! STORE KEYWORD ITEM -------------------------------------------------
           keyw=trim(adjustl(line(1:ipos0-2)))

           !! DIFFERENT ITEM TO READ ---------------------------------------------
           select case (trim(keyw))

              case('event_name')
                 ievent=ievent+1
                 acqui_simu(ievent)%event_name=trim(adjustl(line(ipos0:ipos1)))
                 acqui_simu(ievent)%nevent_tot=NEVENT
                 call store_default_acqui_values(acqui_simu, ievent)

              case('moment', 'force')
                 acqui_simu(ievent)%source_file=trim(adjustl(line(ipos0:ipos1)))
                 acqui_simu(ievent)%source_type=trim(adjustl(keyw))
                 acqui_simu(ievent)%adjoint_source_type='L2_OIL_INDUSTRY'

              case('axisem', 'dsm', 'plane', 'fk')
                 acqui_simu(ievent)%source_file=trim(adjustl(line(ipos0:ipos1)))
                 acqui_simu(ievent)%source_type=trim(adjustl(keyw))
                 acqui_simu(ievent)%adjoint_source_type='L2_FWI_TELESEISMIC'

              case('traction_dir')
                 acqui_simu(ievent)%traction_dir=trim(adjustl(line(ipos0:ipos1)))

              case('station_file')
                 acqui_simu(ievent)%station_file=trim(adjustl(line(ipos0:ipos1)))

              case('data_file')
                 acqui_simu(ievent)%data_file_gather=trim(adjustl(line(ipos0:ipos1)))

              case ('component')
                 !! initiallize components
                 acqui_simu(ievent)%component(1)='  '
                 acqui_simu(ievent)%component(2)='  '
                 acqui_simu(ievent)%component(3)='  '
                 !need to add '00' in case of mising components (because fortran cannot let the missing component to '  ')
                 line_to_read=line(ipos0:ipos1)//' 00 00 00'

                 read(line_to_read,*)  acqui_simu(ievent)%component(1), &
                                       acqui_simu(ievent)%component(2), &
                                       acqui_simu(ievent)%component(3)

                 if (myrank == 0) then
                    write(INVERSE_LOG_FILE,*) 'event', ievent,  ' components : ', &
                         trim(acqui_simu(ievent)%component(1)),' ', &
                         trim(acqui_simu(ievent)%component(2)),' ', &
                         trim(acqui_simu(ievent)%component(3))
                 endif

              case ('NSTEP')
                 read(line(ipos0:ipos1),*) acqui_simu(ievent)%Nt_data

              case ('DT')
                 read(line(ipos0:ipos1),*) acqui_simu(ievent)%dt_data

              case default
                 write(*,*) 'ERROR KEY WORD NOT MATCH : ', trim(keyw), ' in file ', trim(acqui_file)
                 exit

           end select

         enddo

       enddo

999  close(666)

    endif ! myrank == 0

    write(INVERSE_LOG_FILE,*)
    write(INVERSE_LOG_FILE,*)
    write(INVERSE_LOG_FILE,*) '     READING acquisition passed '
    write(INVERSE_LOG_FILE,*)

    ! master broadcasts read values
    call MPI_BCAST(NEVENT,1,MPI_INTEGER,0,my_local_mpi_comm_world,ier)
    if (myrank > 0) allocate(acqui_simu(NEVENT))
    do ievent = 1, NEVENT
       acqui_simu(ievent)%nevent_tot = NEVENT
       call MPI_BCAST(acqui_simu(ievent)%traction_dir,MAX_LEN_STRING,MPI_CHARACTER,0,my_local_mpi_comm_world,ier)
       call MPI_BCAST(acqui_simu(ievent)%data_file_gather,MAX_LEN_STRING,MPI_CHARACTER,0,my_local_mpi_comm_world,ier)
       call MPI_BCAST(acqui_simu(ievent)%source_type,MAX_LEN_STRING,MPI_CHARACTER,0,my_local_mpi_comm_world,ier)
       call MPI_BCAST(acqui_simu(ievent)%source_file,MAX_LEN_STRING,MPI_CHARACTER,0,my_local_mpi_comm_world,ier)
       call MPI_BCAST(acqui_simu(ievent)%adjoint_source_type,MAX_LEN_STRING,MPI_CHARACTER,0,my_local_mpi_comm_world,ier)
       call MPI_BCAST(acqui_simu(ievent)%event_name,MAX_LEN_STRING,MPI_CHARACTER,0,my_local_mpi_comm_world,ier)
       call MPI_BCAST(acqui_simu(ievent)%component,6,MPI_CHARACTER,0,my_local_mpi_comm_world,ier)
       call MPI_BCAST(acqui_simu(ievent)%Nt_data,1,MPI_INTEGER,0,my_local_mpi_comm_world,ier)
       call MPI_BCAST(acqui_simu(ievent)%dt_data,1,CUSTOM_MPI_TYPE,0,my_local_mpi_comm_world,ier)
    enddo

  end subroutine read_acqui_file
!%%%%%%%%%%%%%%%%%%%%%%%%%%%%%%%%%%%%%%%%%%%%%%%%%%%%%%%%%%%%%%%%%%%%%%%%%%%%%%%%%%%%%%%%%%%%%%%%%%%%%%%%%%%%%%%%%%%%%%%%%%%%%%%%%%%
!----------------------------------------------------------------
! read inversion input file and store acqui_simu type
!----------------------------------------------------------------
  subroutine read_inver_file(inver_file, acqui_simu, inversion_param, myrank)

    use my_mpi             !! module from specfem
    include "precision.h"  !! from specfem

    character(len=MAX_LEN_STRING),                  intent(in) ::  inver_file
    integer,                                        intent(in) ::  myrank
    type(acqui),  dimension(:), allocatable,     intent(inout) ::  acqui_simu
    type(inver),                                 intent(inout) ::  inversion_param

    ! locals
    character(len=MAX_LEN_STRING)                              :: line, keyw
    integer                                                    :: ipos0,ipos1,ier

    ! only master reads inver_file
    if (myrank == 0) then

      open(666, file=trim(inver_file))
      do
        read(666,'(a)',end=99) line
        if (is_blank_line(line)) cycle

        !! INDICES TO READ line -----------------------------------------------
        ipos0=index(line,':')+1
        ipos1=index(line,'#')-1
        if (ipos1 < 0 ) ipos1=len_trim(line)

        !! STORE KEYWORD ITEM -------------------------------------------------
        keyw=trim(adjustl(line(1:ipos0-2)))

        !! DIFFERENT ITEM TO READ ---------------------------------------------
        select case (trim(keyw))

        case ('Niter')
           read(line(ipos0:ipos1),*)  inversion_param%Niter

        case('Niter_wolfe')
           read(line(ipos0:ipos1),*)  inversion_param%Niter_wolfe

        case('max_history_bfgs')
           read(line(ipos0:ipos1),*)  inversion_param%max_history_bfgs

        case('max_relative_pert')
           read(line(ipos0:ipos1),*)  inversion_param%max_relative_pert

        case('param_family')
           read(line(ipos0:ipos1),*) inversion_param%param_family

        case('fl')
           read(line(ipos0:ipos1),*) fl

        case('fh')
           read(line(ipos0:ipos1),*) fh

        case('input_sem_model')
           read(line(ipos0:ipos1),*)  inversion_param%input_sem_model

<<<<<<< HEAD
       case('input_sem_prior')
          read(line(ipos0:ipos1),*)  inversion_param%input_sem_prior

       case('output_model')
          read(line(ipos0:ipos1),*)  inversion_param%output_model
=======
        case('output_model')
           read(line(ipos0:ipos1),*)  inversion_param%output_model
>>>>>>> 17a0baff

        case('input_fd_model')
           read(line(ipos0:ipos1),*)  inversion_param%input_fd_model

        case ('taper')
           inversion_param%use_taper=.true.
           read(line(ipos0:ipos1),*) inversion_param%xmin_taper, inversion_param%xmax_taper, &
                inversion_param%ymin_taper, inversion_param%ymax_taper, &
                inversion_param%zmin_taper, inversion_param%zmax_taper

        case('shin_precond')
           read(line(ipos0:ipos1),*) inversion_param%shin_precond

        case('energy_precond')
           read(line(ipos0:ipos1),*) inversion_param%energy_precond

        case('z2_precond')
           read(line(ipos0:ipos1),*) inversion_param%z2_precond

<<<<<<< HEAD
       case('z_precond')
          read(line(ipos0:ipos1),*) inversion_param%aPrc, &
                                    inversion_param%zPrc1, &
                                    inversion_param%zPrc2

          inversion_param%z_precond=.true.

       
       case('relat_grad')
          read(line(ipos0:ipos1),*) inversion_param%relat_grad
=======
        case('relat_grad')
           read(line(ipos0:ipos1),*) inversion_param%relat_grad
>>>>>>> 17a0baff

        case('relat_cost')
           read(line(ipos0:ipos1),*) inversion_param%relat_cost

        case('dump_model_at_each_iteration')
           read(line(ipos0:ipos1),*) inversion_param%dump_model_at_each_iteration

        case('dump_gradient_at_each_iteration')
           read(line(ipos0:ipos1),*) inversion_param%dump_gradient_at_each_iteration

        case('dump_descent_direction_at_each_iteration')
           read(line(ipos0:ipos1),*) inversion_param%dump_descent_direction_at_each_iteration

<<<<<<< HEAD
       case('use_tk_fd_regularisation')
          read(line(ipos0:ipos1),*) inversion_param%weight_Tikonov
          inversion_param%use_regularisation_FD_Tikonov=.true.
   
       case('use_tk_sem_regularisation')
          allocate(inversion_param%smooth_weight(inversion_param%NinvPar))
          read(line(ipos0:ipos1),*) inversion_param%smooth_weight(1), &
                                    inversion_param%smooth_weight(2), &
                                    inversion_param%smooth_weight(3)

          inversion_param%use_regularisation_SEM_Tikonov=.true.

       case('use_tk_sem_damping')
          allocate(inversion_param%damp_weight(inversion_param%NinvPar))
          read(line(ipos0:ipos1),*) inversion_param%damp_weight(1), &
                                    inversion_param%damp_weight(2), &
                                    inversion_param%damp_weight(3)
          inversion_param%use_damping_SEM_Tikonov=.true.

       case('use_tk_sem_vairiable_damping')
          read(line(ipos0:ipos1),*) inversion_param%min_damp,inversion_param%max_damp, inversion_param%distance_from_source
          inversion_param%use_variable_SEM_damping=.true.

       case default
          write(*,*) 'ERROR KEY WORD NOT MATCH : ', trim(keyw), ' in file ', trim(inver_file)
          exit
=======
        case default
           write(*,*) 'ERROR KEY WORD NOT MATCH : ', trim(keyw), ' in file ', trim(inver_file)
           exit
>>>>>>> 17a0baff

        end select

      enddo
99   close(666)

   endif !myrank == 0

<<<<<<< HEAD
    if (myrank == 0) then
       write(INVERSE_LOG_FILE,*)
       write(INVERSE_LOG_FILE,*) '     READ  ', trim(inver_file)
       write(INVERSE_LOG_FILE,*) '     Nb tot events ', acqui_simu(1)%nevent_tot
       write(INVERSE_LOG_FILE,*)
       call flush_iunit(INVERSE_LOG_FILE)
    endif
=======
   write(INVERSE_LOG_FILE,*)
   write(INVERSE_LOG_FILE,*) '     READ  ', trim(inver_file)
   write(INVERSE_LOG_FILE,*) '     Nb tot events ', acqui_simu(1)%nevent_tot
   write(INVERSE_LOG_FILE,*)
>>>>>>> 17a0baff

   if (VERBOSE_MODE .or. DEBUG_MODE) then
     inversion_param%dump_model_at_each_iteration=.true.
     inversion_param%dump_gradient_at_each_iteration=.true.
     inversion_param%dump_descent_direction_at_each_iteration=.true.
   endif

   ! master broadcasts read values
   call MPI_BCAST(inversion_param%Niter,1,MPI_INTEGER,0,my_local_mpi_comm_world,ier)
   call MPI_BCAST(inversion_param%Niter_wolfe,1,MPI_INTEGER,0,my_local_mpi_comm_world,ier)
   call MPI_BCAST(inversion_param%max_history_bfgs,1,MPI_INTEGER,0,my_local_mpi_comm_world,ier)
   call MPI_BCAST(fl,1,CUSTOM_MPI_TYPE,0,my_local_mpi_comm_world,ier)
   call MPI_BCAST(fh,1,CUSTOM_MPI_TYPE,0,my_local_mpi_comm_world,ier)
   call MPI_BCAST(inversion_param%max_relative_pert,1,CUSTOM_MPI_TYPE,0,my_local_mpi_comm_world,ier)
   call MPI_BCAST(inversion_param%relat_grad,1,CUSTOM_MPI_TYPE,0,my_local_mpi_comm_world,ier)
   call MPI_BCAST(inversion_param%relat_cost,1,CUSTOM_MPI_TYPE,0,my_local_mpi_comm_world,ier)
   call MPI_BCAST(inversion_param%output_model,1,MPI_LOGICAL,0,my_local_mpi_comm_world,ier)
   call MPI_BCAST(inversion_param%input_fd_model,1,MPI_LOGICAL,0,my_local_mpi_comm_world,ier)
   call MPI_BCAST(inversion_param%input_sem_model,1,MPI_LOGICAL,0,my_local_mpi_comm_world,ier)
   call MPI_BCAST(inversion_param%use_taper,1,MPI_LOGICAL,0,my_local_mpi_comm_world,ier)
   call MPI_BCAST(inversion_param%shin_precond,1,MPI_LOGICAL,0,my_local_mpi_comm_world,ier)
   call MPI_BCAST(inversion_param%energy_precond,1,MPI_LOGICAL,0,my_local_mpi_comm_world,ier)
   call MPI_BCAST(inversion_param%z2_precond,1,MPI_LOGICAL,0,my_local_mpi_comm_world,ier)
   call MPI_BCAST(inversion_param%param_family,MAX_LEN_STRING,MPI_CHARACTER,0,my_local_mpi_comm_world,ier)
   call MPI_BCAST(inversion_param%xmin_taper,1,CUSTOM_MPI_TYPE,0,my_local_mpi_comm_world,ier)
   call MPI_BCAST(inversion_param%xmax_taper,1,CUSTOM_MPI_TYPE,0,my_local_mpi_comm_world,ier)
   call MPI_BCAST(inversion_param%ymin_taper,1,CUSTOM_MPI_TYPE,0,my_local_mpi_comm_world,ier)
   call MPI_BCAST(inversion_param%ymax_taper,1,CUSTOM_MPI_TYPE,0,my_local_mpi_comm_world,ier)
   call MPI_BCAST(inversion_param%zmin_taper,1,CUSTOM_MPI_TYPE,0,my_local_mpi_comm_world,ier)
   call MPI_BCAST(inversion_param%zmax_taper,1,CUSTOM_MPI_TYPE,0,my_local_mpi_comm_world,ier)

    !! check constistancy of inputs
    if ( inversion_param%use_variable_SEM_damping  .and. .not.(inversion_param%use_damping_SEM_Tikonov)) then
       allocate(inversion_param%damp_weight(inversion_param%NinvPar))
       inversion_param%damp_weight(:)=1.
       inversion_param%use_damping_SEM_Tikonov=.true.
       write(INVERSE_LOG_FILE,*)
       write(INVERSE_LOG_FILE,*) ' turning on : use_tk_sem_damping because use_tk_sem_vairiable_damping is asked'
       write(INVERSE_LOG_FILE,*)
       call flush_iunit(INVERSE_LOG_FILE)
    end if

  end subroutine read_inver_file
!%%%%%%%%%%%%%%%%%%%%%%%%%%%%%%%%%%%%%%%%%%%%%%%%%%%%%%%%%%%%%%%%%%%%%%%%%%%%%%%%%%%%%%%%%%%%%%%%%%%%%%%%%%%%%%%%%%%%%%%%%%%%%%%%%%%
!-----------------------------------------------------------------
! define default values
!----------------------------------------------------------------
  subroutine store_default_acqui_values(acqui_simu, ievent)
    type(acqui), allocatable, dimension(:), intent(inout)  :: acqui_simu
    integer,                                intent(in)     :: ievent

    acqui_simu(ievent)%source_file  ='none'
    acqui_simu(ievent)%traction_dir ='none'
    acqui_simu(ievent)%data_file_gather ='none'
    acqui_simu(ievent)%source_type  ='none'
    acqui_simu(ievent)%station_file ='none'
    acqui_simu(ievent)%adjoint_source_type='none'

    acqui_simu(ievent)%tshift=0.d0
    acqui_simu(ievent)%hdur=0.d0
    acqui_simu(ievent)%hdur_Gaussian=0.d0
    acqui_simu(ievent)%nsources_local=0

  end subroutine store_default_acqui_values

!%%%%%%%%%%%%%%%%%%%%%%%%%%%%%%%%%%%%%%%%%%%%%%%%%%%%%%%%%%%%%%%%%%%%%%%%%%%%%%%%%%%%%%%%%%%%%%%%%%%%%%%%%%%%%%%%%%%%%%%%%%%%%%%%%%%
!----------------------------------------------------------------
! true if blank line or commented line (ie that begins with #)
!----------------------------------------------------------------
  logical function is_blank_line(line)
    character(len=MAX_LEN_STRING), intent(in) :: line
    is_blank_line=.false.
    if (len(trim(adjustl(line))) == 0) is_blank_line = .true.
    if (INDEX(trim(adjustl(line)),'#') == 1) is_blank_line = .true.
  end function is_blank_line
!%%%%%%%%%%%%%%%%%%%%%%%%%%%%%%%%%%%%%%%%%%%%%%%%%%%%%%%%%%%%%%%%%%%%%%%%%%%%%%%%%%%%%%%%%%%%%%%%%%%%%%%%%%%%%%%%%%%%%%%%%%%%%%%%%%%
!----------------------------------------------------------------
! true if blank line or commented line (ie that begins with #)
!----------------------------------------------------------------
  subroutine remove_blank_in_line(line, line_without_blank)
    character(len=MAX_LEN_STRING), intent(in)    :: line
    character(len=MAX_LEN_STRING), intent(inout) :: line_without_blank
    integer                                      :: n, i, k

    n=len_trim(adjustl(line))
    k=0
    do i=1, n
       if (line(i:i+1) == ' ') then
          ! it's blanc character then do nothing
       else
          k=k+1
          line_without_blank(k:k+1)=line(i:i+1)
       endif
    enddo
  end subroutine remove_blank_in_line
!%%%%%%%%%%%%%%%%%%%%%%%%%%%%%%%%%%%%%%%%%%%%%%%%%%%%%%%%%%%%%%%%%%%%%%%%%%%%%%%%%%%%%%%%%%%%%%%%%%%%%%%%%%%%%%%%%%%%%%%%%%%%%%%%%%%
!------------------------------------------------------------
! read station file in specfem format
!------------------------------------------------------------
  subroutine get_stations(acqui_simu, myrank)

    use constants, only: NDIM

    type(acqui), allocatable, dimension(:), intent(inout)  :: acqui_simu
    integer,                                intent(in)     :: myrank

    integer                                                :: ievent, irec, nsta, nrec_loc
    character(len=MAX_LEN_STRING)                          :: rec_filename,filtered_rec_filename
    if (myrank==0) then 
       write(INVERSE_LOG_FILE,*)
       write(INVERSE_LOG_FILE,*) '     READING stations '
       call flush_iunit(INVERSE_LOG_FILE)
    end if
    INVERSE_FWI_FULL_PROBLEM = .true.

    ! loop on all events
    do ievent = 1, NEVENT
       ! only slice 0 will read the STATIONS files
       if (myrank == 0) then
         rec_filename          = trim(adjustl(acqui_simu(ievent)%station_file))
         filtered_rec_filename = rec_filename(1:len_trim(rec_filename))//'_FILTERED'
       else
         rec_filename          = 'dummy_string'
         filtered_rec_filename = 'dummy_string'
       endif

       call station_filter(rec_filename,filtered_rec_filename,nsta)
       acqui_simu(ievent)%nsta_tot=nsta
       allocate(acqui_simu(ievent)%station_name(nsta),acqui_simu(ievent)%network_name(nsta))
       allocate(acqui_simu(ievent)%position_station(3,nsta))
       allocate(acqui_simu(ievent)%xi_rec(nsta), &
                acqui_simu(ievent)%eta_rec(nsta), &
                acqui_simu(ievent)%gamma_rec(nsta))
       allocate(acqui_simu(ievent)%islice_selected_rec(nsta), &
                acqui_simu(ievent)%ispec_selected_rec(nsta), &
                acqui_simu(ievent)%number_receiver_global(nsta), &
                acqui_simu(ievent)%nu(NDIM,NDIM,nsta))
       
      
       ! reads STATIONS_FILTERED file, locates receivers in the mesh and compute Lagrange interpolators
       call locate_receivers(filtered_rec_filename,nsta,acqui_simu(ievent)%islice_selected_rec, &
<<<<<<< HEAD
            acqui_simu(ievent)%ispec_selected_rec, &
            acqui_simu(ievent)%xi_rec,acqui_simu(ievent)%eta_rec,acqui_simu(ievent)%gamma_rec, &
            acqui_simu(ievent)%station_name,acqui_simu(ievent)%network_name,acqui_simu(ievent)%nu,1.0d0,1.0d0)
   

=======
                             acqui_simu(ievent)%ispec_selected_rec, &
                             acqui_simu(ievent)%xi_rec,acqui_simu(ievent)%eta_rec,acqui_simu(ievent)%gamma_rec, &
                             acqui_simu(ievent)%station_name,acqui_simu(ievent)%network_name,acqui_simu(ievent)%nu,1.0d0,1.0d0)
>>>>>>> 17a0baff
       nrec_loc = 0
       do irec = 1, nsta
         if (myrank == acqui_simu(ievent)%islice_selected_rec(irec)) then
             nrec_loc=nrec_loc+1
             acqui_simu(ievent)%number_receiver_global(nrec_loc)=irec
         endif
       enddo

       acqui_simu(ievent)%nsta_slice=nrec_loc
       if (acqui_simu(ievent)%nsta_slice > 0) then
          allocate(acqui_simu(ievent)%hxi    (NGLLX,nrec_loc))
          allocate(acqui_simu(ievent)%heta   (NGLLY,nrec_loc))
          allocate(acqui_simu(ievent)%hgamma (NGLLZ,nrec_loc))
          allocate(acqui_simu(ievent)%hpxi   (NGLLX,nrec_loc))
          allocate(acqui_simu(ievent)%hpeta  (NGLLY,nrec_loc))
          allocate(acqui_simu(ievent)%hpgamma(NGLLZ,nrec_loc))
          allocate(acqui_simu(ievent)%freqcy_to_invert(NDIM,2,nrec_loc))
       else
          allocate(acqui_simu(ievent)%hxi    (1,1))
          allocate(acqui_simu(ievent)%heta   (1,1))
          allocate(acqui_simu(ievent)%hgamma (1,1))
          allocate(acqui_simu(ievent)%hpxi   (1,1))
          allocate(acqui_simu(ievent)%hpeta  (1,1))
          allocate(acqui_simu(ievent)%hpgamma(1,1))
          allocate(acqui_simu(ievent)%freqcy_to_invert(NDIM,2,1))
       endif

       nrec_loc = 0
       do irec=1, acqui_simu(ievent)%nsta_tot
          if (myrank == acqui_simu(ievent)%islice_selected_rec(irec)) then

             nrec_loc = nrec_loc + 1

             ! compute Lagrange polynomials at the receiver location
             call lagrange_any(acqui_simu(ievent)%xi_rec(irec),NGLLX,xigll, &
                               acqui_simu(ievent)%hxi(1,nrec_loc),acqui_simu(ievent)%hpxi(1,nrec_loc))
             call lagrange_any(acqui_simu(ievent)%eta_rec(irec),NGLLY,yigll, &
                               acqui_simu(ievent)%heta(1,nrec_loc),acqui_simu(ievent)%hpeta(1,nrec_loc))
             call lagrange_any(acqui_simu(ievent)%gamma_rec(irec),NGLLZ,zigll, &
                               acqui_simu(ievent)%hgamma(1,nrec_loc),acqui_simu(ievent)%hpgamma(1,nrec_loc))

          endif
       enddo

    enddo

    write(INVERSE_LOG_FILE,*) '     READING stations passed '
    write(INVERSE_LOG_FILE,*)

<<<<<<< HEAD
 end subroutine get_stations
!%%%%%%%%%%%%%%%%%%%%%%%%%%%%%%%%%%%%%%%%%%%%%%%%%%%%%%%%%%%%%%%%%%%%%%%%%%%%%%%%%%%%%%%%%%%%%%%%%%%%%%%%%%%%%%%%%%%%%%%%%%%%%%%
!------------------------------------------------------------
! read station file in specfem format
!------------------------------------------------------------
  subroutine get_stations_light(acqui_simu)

    type(acqui), allocatable, dimension(:), intent(inout)  :: acqui_simu
=======
  end subroutine get_stations
>>>>>>> 17a0baff

    integer                                                :: ievent, istation, nsta
    character(len=MAX_LEN_STRING)                          :: line, station_name, network_name
    real(kind=CUSTOM_REAL)                                 :: y, x, z, stbur

    write(INVERSE_LOG_FILE,*)
    write(INVERSE_LOG_FILE,*) '     READING stations '
    call flush_iunit(INVERSE_LOG_FILE)

    ! loop on all sources
    do ievent = 1, NEVENT
       ! open station file
       open(IINN,file=trim(adjustl(acqui_simu(ievent)%station_file)))
       ! count number of stations related to source isource
       nsta=0
       do
          read(IINN,'(a)', end=99) line
          nsta=nsta+1
       enddo
       99 close(IINN)
       acqui_simu(ievent)%nsta_tot=nsta
       allocate(acqui_simu(ievent)%station_name(nsta),acqui_simu(ievent)%network_name(nsta))
       allocate(acqui_simu(ievent)%position_station(3,nsta))
       allocate(acqui_simu(ievent)%nu(NDIM,NDIM,nsta))
       acqui_simu(ievent)%nu(:,:,:)=0.
       open(IINN,file=trim(adjustl(acqui_simu(ievent)%station_file)))
       do istation=1,nsta
          read(IINN,'(a)') line
          read(line, *) station_name, network_name, y, x, z, stbur
          acqui_simu(ievent)%position_station(1,istation)=x
          acqui_simu(ievent)%position_station(2,istation)=y
          acqui_simu(ievent)%position_station(3,istation)=z
          acqui_simu(ievent)%station_name(istation)=trim(adjustl(station_name))
          acqui_simu(ievent)%network_name(istation)=trim(adjustl(network_name))
          acqui_simu(ievent)%nu(1,1,istation)=1.
          acqui_simu(ievent)%nu(2,2,istation)=1.
          acqui_simu(ievent)%nu(3,3,istation)=1.
       enddo
      
       close(IINN)
    enddo

    write(INVERSE_LOG_FILE,*) '     READING stations passed '
    write(INVERSE_LOG_FILE,*)
    call flush_iunit(INVERSE_LOG_FILE)

  end subroutine get_stations_light
!%%%%%%%%%%%%%%%%%%%%%%%%%%%%%%%%%%%%%%%%%%%%%%%%%%%%%%%%%%%%%%%%%%%%%%%%%%%%%%%%%%%%%%%%%%%%%%%%%%%%%%%%%%%%%%%%%%%%%%%%%%%%%%%%%%%
!-------------------------------------------------------------------------------------
! read source parameter file and compute (xi,eta,gamma) local position for each source
!-------------------------------------------------------------------------------------
  subroutine get_point_source(acqui_simu)

    use my_mpi             !! module from specfem
    include "precision.h"  !! from specfem

    type(acqui), allocatable, dimension(:), intent(inout)     :: acqui_simu
    ! locals
    character(len=MAX_STRING_LEN)                             :: filename
    integer                                                   :: ievent,isrc,ier,nsrc_loc
    double precision                                          :: min_tshift
    double precision, dimension(:), allocatable               :: utm_x_source,utm_y_source
    double precision, dimension(:), allocatable               :: Mxx,Myy,Mzz,Mxy,Mxz,Myz
    double precision, dimension(:), allocatable               :: factor_force_source,Fx,Fy,Fz
    double precision, dimension(:), allocatable               :: xi_source,eta_source,gamma_source
    double precision, dimension(:,:,:), allocatable           :: nu_source

    real(kind=CUSTOM_REAL), dimension(NDIM,NGLLX,NGLLY,NGLLZ) :: interparray

    write(INVERSE_LOG_FILE,*)
    write(INVERSE_LOG_FILE,*) '     READING sources parameters '
    call flush_iunit(INVERSE_LOG_FILE)

    do ievent=1,acqui_simu(1)%nevent_tot

      select case (acqui_simu(ievent)%source_type)

       case('moment','force')

         ! only slice 0 will read the sources files
         if (myrank == 0) then
           filename = trim(adjustl(acqui_simu(ievent)%source_file))
           call get_number_of_sources(filename)
         endif
         ! NSOURCES has been updated in get_number_of_sources for slice 0, thus
         ! we broadcast it to other slices
         call MPI_BCAST(NSOURCES,1,MPI_INTEGER,0,my_local_mpi_comm_world,ier)

         acqui_simu(ievent)%nsources_tot=NSOURCES

         allocate(acqui_simu(ievent)%islice_selected_source(NSOURCES), &
                  acqui_simu(ievent)%ispec_selected_source(NSOURCES), &
                  acqui_simu(ievent)%tshift(NSOURCES), &
                  acqui_simu(ievent)%hdur(NSOURCES), &
                  acqui_simu(ievent)%hdur_Gaussian(NSOURCES), &
                  acqui_simu(ievent)%sourcearrays(NSOURCES,NDIM,NGLLX,NGLLY,NGLLZ), &
                  stat=ier)
         if (ier /= 0) stop 'error allocating arrays for sources'
         allocate(utm_x_source(NSOURCES),utm_y_source(NSOURCES),Mxx(NSOURCES), &
                  Myy(NSOURCES),Mzz(NSOURCES),Mxy(NSOURCES),Mxz(NSOURCES),Myz(NSOURCES), &
                  xi_source(NSOURCES),eta_source(NSOURCES),gamma_source(NSOURCES),nu_source(NDIM,NDIM,NSOURCES),stat=ier)
         if (ier /= 0) stop 'error allocating utm source arrays'

         if (USE_FORCE_POINT_SOURCE) then
           allocate(factor_force_source(NSOURCES),Fx(NSOURCES),Fy(NSOURCES),Fz(NSOURCES),stat=ier)
         else
           allocate(factor_force_source(1),Fx(1),Fy(1),Fz(1),stat=ier)
         endif
         if (ier /= 0) stop 'error allocating arrays for force point sources'

         !! VM VM set the size of user_source_time_function
         if (USE_EXTERNAL_SOURCE_FILE) then
           NSTEP_STF = NSTEP
           NSOURCES_STF = NSOURCES
         else !! We don't need the array user_source_time_function : use a small dummy array
           NSTEP_STF = 1
           NSOURCES_STF = 1
         endif

         !! allocate the array contains the user defined source time function
         allocate(acqui_simu(ievent)%user_source_time_function(NSTEP_STF, NSOURCES_STF),stat=ier)
         if (ier /= 0) stop 'error allocating arrays for user sources time function'

         call locate_source(filename,acqui_simu(ievent)%tshift,min_tshift, &
                            utm_x_source,utm_y_source, &
                            acqui_simu(ievent)%hdur,Mxx,Myy,Mzz, &
                            Mxy,Mxz,Myz, &
                            acqui_simu(ievent)%islice_selected_source,acqui_simu(ievent)%ispec_selected_source, &
                            factor_force_source,Fx,Fy,Fz, &
                            xi_source,eta_source,gamma_source, &
                            nu_source,acqui_simu(ievent)%user_source_time_function)

         deallocate(utm_x_source,utm_y_source)

         call define_stf_constants(acqui_simu(ievent)%hdur,acqui_simu(ievent)%hdur_Gaussian,acqui_simu(ievent)%tshift, &
                                   min_tshift,acqui_simu(ievent)%islice_selected_source,acqui_simu(ievent)%ispec_selected_source, &
                                   acqui_simu(ievent)%t0)

         nsrc_loc = 0
         do isrc=1, NSOURCES
           if (myrank == acqui_simu(ievent)%islice_selected_source(isrc)) then
             nsrc_loc = nsrc_loc + 1
             call compute_source_coeff(xi_source(isrc), eta_source(isrc), gamma_source(isrc), &
                                       acqui_simu(ievent)%ispec_selected_source(isrc), &
                                       interparray,Mxx(isrc),Myy(isrc),Mzz(isrc),Mxy(isrc), &
                                       Mxz(isrc),Myz(isrc),factor_force_source(isrc),Fx(isrc),Fy(isrc),Fz(isrc), &
                                       acqui_simu(ievent)%source_type,nu_source(:,:,isrc))
             acqui_simu(ievent)%sourcearrays(isrc,:,:,:,:) = interparray(:,:,:,:)
           endif
         enddo

         acqui_simu(ievent)%nsources_local = nsrc_loc

         deallocate(Mxx,Myy,Mzz,Mxy,Mxz,Myz,xi_source,eta_source,gamma_source,nu_source)
         deallocate(factor_force_source,Fx,Fy,Fz)

       case default
          !! nothing to do

       end select

    enddo ! loop over events

    write(INVERSE_LOG_FILE,*) '     READING sources parameters passed '

  end subroutine get_point_source

!%%%%%%%%%%%%%%%%%%%%%%%%%%%%%%%%%%%%%%%%%%%%%%%%%%%%%%%%%%%%%%%%%%%%%%%%%%%%%%%%%%%%%%%%%%%%%%%%%%%%%%%%%%%%%%%%%%%%%%%%%%%%%%%%%%%
!%%%%%%%%%%%%%%%%%%%%%%%%%%%%%%%%%%%%%%%%%%%%%%%%%%%%%%%%%%%%%%%%%%%%%%%%%%%%%%%%%%%%%%%%%%%%%%%%%%%%%%%%%%%%%%%%%%%%%%%%%%%%%%%%%%%
!---------------------------------------------------------------
! MPI BCAST of acqui_simu
!---------------------------------------------------------------

!  subroutine bcast_all_acqui(acqui_simu, inversion_param, myrank)
!    use my_mpi             !! module from specfem
!    include "precision.h"  !! from specfem
!    type(acqui), allocatable, dimension(:), intent(inout)  :: acqui_simu
!    type(inver),                            intent(inout)  :: inversion_param
!    integer,                                intent(in)     :: myrank
!    integer                                                :: i,ier

!    if (myrank == 0) NEVENT=acqui_simu(1)%nevent_tot
!    call MPI_BCAST(NEVENT,1,MPI_INTEGER,0,my_local_mpi_comm_world,ier)

!    do i=1,NEVENT

       ! events
!       acqui_simu(i)%nevent_tot=NEVENT
       ! bcast file paths
!       call MPI_BCAST(acqui_simu(i)%source_file,MAX_LEN_STRING,MPI_CHARACTER,0,my_local_mpi_comm_world,ier)
!       call MPI_BCAST(acqui_simu(i)%traction_dir,MAX_LEN_STRING,MPI_CHARACTER,0,my_local_mpi_comm_world,ier)
!       call MPI_BCAST(acqui_simu(i)%data_file_gather,MAX_LEN_STRING,MPI_CHARACTER,0,my_local_mpi_comm_world,ier)
!       call MPI_BCAST(acqui_simu(i)%source_type,MAX_LEN_STRING,MPI_CHARACTER,0,my_local_mpi_comm_world,ier)
!       call MPI_BCAST(acqui_simu(i)%adjoint_source_type,MAX_LEN_STRING,MPI_CHARACTER,0,my_local_mpi_comm_world,ier)
!       call MPI_BCAST(acqui_simu(i)%station_file,MAX_LEN_STRING,MPI_CHARACTER,0,my_local_mpi_comm_world,ier)
!       call MPI_BCAST(acqui_simu(i)%event_name,MAX_LEN_STRING,MPI_CHARACTER,0,my_local_mpi_comm_world,ier)
!       call MPI_BCAST(acqui_simu(i)%component, 6,MPI_CHARACTER,0,my_local_mpi_comm_world,ier)

!       call MPI_BCAST(acqui_simu(i)%Nt_data,1,MPI_INTEGER,0,my_local_mpi_comm_world,ier)
!       call MPI_BCAST(acqui_simu(i)%dt_data,1,CUSTOM_MPI_TYPE,0,my_local_mpi_comm_world,ier)

       ! bcast source parameters
!       call MPI_BCAST(acqui_simu(i)%Xs,1,CUSTOM_MPI_TYPE,0,my_local_mpi_comm_world,ier)
!       call MPI_BCAST(acqui_simu(i)%Ys,1,CUSTOM_MPI_TYPE,0,my_local_mpi_comm_world,ier)
!       call MPI_BCAST(acqui_simu(i)%Zs,1,CUSTOM_MPI_TYPE,0,my_local_mpi_comm_world,ier)

!       call MPI_BCAST(acqui_simu(i)%Mxx,1,CUSTOM_MPI_TYPE,0,my_local_mpi_comm_world,ier)
!       call MPI_BCAST(acqui_simu(i)%Myy,1,CUSTOM_MPI_TYPE,0,my_local_mpi_comm_world,ier)
!       call MPI_BCAST(acqui_simu(i)%Mzz,1,CUSTOM_MPI_TYPE,0,my_local_mpi_comm_world,ier)
!       call MPI_BCAST(acqui_simu(i)%Mxy,1,CUSTOM_MPI_TYPE,0,my_local_mpi_comm_world,ier)
!       call MPI_BCAST(acqui_simu(i)%Mxz,1,CUSTOM_MPI_TYPE,0,my_local_mpi_comm_world,ier)
!       call MPI_BCAST(acqui_simu(i)%Myz,1,CUSTOM_MPI_TYPE,0,my_local_mpi_comm_world,ier)

!       call MPI_BCAST(acqui_simu(i)%Fx,1,CUSTOM_MPI_TYPE,0,my_local_mpi_comm_world,ier)
!       call MPI_BCAST(acqui_simu(i)%Fy,1,CUSTOM_MPI_TYPE,0,my_local_mpi_comm_world,ier)
!       call MPI_BCAST(acqui_simu(i)%Fz,1,CUSTOM_MPI_TYPE,0,my_local_mpi_comm_world,ier)

!       call MPI_BCAST(acqui_simu(i)%t_shift,1,CUSTOM_MPI_TYPE,0,my_local_mpi_comm_world,ier)
!       call MPI_BCAST(acqui_simu(i)%hdur,1,CUSTOM_MPI_TYPE,0,my_local_mpi_comm_world,ier)
!       call MPI_BCAST(acqui_simu(i)%source_wavelet_file, MAX_LEN_STRING,MPI_CHARACTER,0,my_local_mpi_comm_world,ier)

!       call MPI_BCAST(acqui_simu(i)%external_source_wavelet, 1,MPI_LOGICAL,0,my_local_mpi_comm_world,ier)
!       if (acqui_simu(i)%external_source_wavelet) then
!          if (myrank > 0) allocate(acqui_simu(i)%source_wavelet(acqui_simu(i)%Nt_data,1))
!           call MPI_BCAST(acqui_simu(i)%source_wavelet,acqui_simu(i)%Nt_data, CUSTOM_MPI_TYPE,0,my_local_mpi_comm_world,ier)
!       endif

       ! stations
<<<<<<< HEAD
       if (myrank == 0) nsta_tot=acqui_simu(i)%nsta_tot
       call  MPI_BCAST(nsta_tot,1,MPI_INTEGER,0,my_local_mpi_comm_world,ier)
       acqui_simu(i)%nsta_tot=nsta_tot
       if (myrank > 0) then
          allocate(acqui_simu(i)%station_name(nsta_tot),acqui_simu(i)%network_name(nsta_tot))
          allocate(acqui_simu(i)%position_station(3,nsta_tot))
          allocate(acqui_simu(i)%nu(NDIM,NDIM,nsta_tot))
       endif

       call MPI_BCAST(acqui_simu(i)%station_name, nsta_tot* MAX_LENGTH_STATION_NAME,MPI_CHARACTER,0,my_local_mpi_comm_world,ier)
       call MPI_BCAST(acqui_simu(i)%network_name, nsta_tot* MAX_LENGTH_NETWORK_NAME,MPI_CHARACTER,0,my_local_mpi_comm_world,ier)
       call MPI_BCAST(acqui_simu(i)%position_station, 3*nsta_tot,CUSTOM_MPI_TYPE,0,my_local_mpi_comm_world,ier)
       call MPI_BCAST(acqui_simu(i)%nu, NDIM*NDIM*nsta_tot, MPI_DOUBLE_PRECISION,0,my_local_mpi_comm_world,ier)
=======

!       if (myrank == 0) nsta_tot=acqui_simu(i)%nsta_tot
!       call  MPI_BCAST(nsta_tot,1,MPI_INTEGER,0,my_local_mpi_comm_world,ier)
!       acqui_simu(i)%nsta_tot=nsta_tot
!       if (myrank > 0) then
!          allocate(acqui_simu(i)%station_name(nsta_tot),acqui_simu(i)%network_name(nsta_tot))
!          allocate(acqui_simu(i)%position_station(3,nsta_tot))
!       endif

!       call MPI_BCAST(acqui_simu(i)%station_name, nsta_tot* MAX_LENGTH_STATION_NAME,MPI_CHARACTER,0,my_local_mpi_comm_world,ier)
!       call MPI_BCAST(acqui_simu(i)%network_name, nsta_tot* MAX_LENGTH_NETWORK_NAME,MPI_CHARACTER,0,my_local_mpi_comm_world,ier)
!       call MPI_BCAST(acqui_simu(i)%position_station, 3*nsta_tot,CUSTOM_MPI_TYPE,0,my_local_mpi_comm_world,ier)


       ! inverse params
!       call MPI_BCAST(inversion_param%Niter,1,MPI_INTEGER,0,my_local_mpi_comm_world,ier)
!       call MPI_BCAST(inversion_param%Niter_wolfe,1,MPI_INTEGER,0,my_local_mpi_comm_world,ier)
!       call MPI_BCAST(inversion_param%max_history_bfgs,1,MPI_INTEGER,0,my_local_mpi_comm_world,ier)
!       call MPI_BCAST(fl,1,CUSTOM_MPI_TYPE,0,my_local_mpi_comm_world,ier)
!       call MPI_BCAST(fh,1,CUSTOM_MPI_TYPE,0,my_local_mpi_comm_world,ier)
!       call MPI_BCAST(inversion_param%max_relative_pert,1,CUSTOM_MPI_TYPE,0,my_local_mpi_comm_world,ier)
!       call MPI_BCAST(inversion_param%relat_grad,1,CUSTOM_MPI_TYPE,0,my_local_mpi_comm_world,ier)
!       call MPI_BCAST(inversion_param%relat_cost,1,CUSTOM_MPI_TYPE,0,my_local_mpi_comm_world,ier)
!       call MPI_BCAST(inversion_param%output_model,1,MPI_LOGICAL,0,my_local_mpi_comm_world,ier)
!       call MPI_BCAST(inversion_param%input_fd_model,1,MPI_LOGICAL,0,my_local_mpi_comm_world,ier)
!       call MPI_BCAST(inversion_param%input_sem_model,1,MPI_LOGICAL,0,my_local_mpi_comm_world,ier)
!       call MPI_BCAST(inversion_param%use_taper, 1,MPI_LOGICAL,0,my_local_mpi_comm_world,ier)
!       call MPI_BCAST(inversion_param%shin_precond, 1,MPI_LOGICAL,0,my_local_mpi_comm_world,ier)
!       call MPI_BCAST(inversion_param%energy_precond, 1,MPI_LOGICAL,0,my_local_mpi_comm_world,ier)
!       call MPI_BCAST(inversion_param%z2_precond, 1,MPI_LOGICAL,0,my_local_mpi_comm_world,ier)
!       call MPI_BCAST(inversion_param%dump_model_at_each_iteration, 1,MPI_LOGICAL,0,my_local_mpi_comm_world,ier)
!       call MPI_BCAST(inversion_param%dump_gradient_at_each_iteration, 1,MPI_LOGICAL,0,my_local_mpi_comm_world,ier)
!       call MPI_BCAST(inversion_param%dump_descent_direction_at_each_iteration, 1,MPI_LOGICAL,0,my_local_mpi_comm_world,ier)
!       call MPI_BCAST(inversion_param%param_family, MAX_LEN_STRING,MPI_CHARACTER,0,my_local_mpi_comm_world,ier)

       ! user taper on gradient (MASK)
!       call MPI_BCAST(inversion_param%xmin_taper,1,CUSTOM_MPI_TYPE,0,my_local_mpi_comm_world,ier)
!       call MPI_BCAST(inversion_param%xmax_taper,1,CUSTOM_MPI_TYPE,0,my_local_mpi_comm_world,ier)
!       call MPI_BCAST(inversion_param%ymin_taper,1,CUSTOM_MPI_TYPE,0,my_local_mpi_comm_world,ier)
!       call MPI_BCAST(inversion_param%ymax_taper,1,CUSTOM_MPI_TYPE,0,my_local_mpi_comm_world,ier)
!       call MPI_BCAST(inversion_param%zmin_taper,1,CUSTOM_MPI_TYPE,0,my_local_mpi_comm_world,ier)
!       call MPI_BCAST(inversion_param%zmax_taper,1,CUSTOM_MPI_TYPE,0,my_local_mpi_comm_world,ier)
>>>>>>> 17a0baff

!    enddo

<<<<<<< HEAD
    ! inverse params
    call MPI_BCAST(inversion_param%Niter,1,MPI_INTEGER,0,my_local_mpi_comm_world,ier)
    call MPI_BCAST(inversion_param%Niter_wolfe,1,MPI_INTEGER,0,my_local_mpi_comm_world,ier)
    call MPI_BCAST(inversion_param%max_history_bfgs,1,MPI_INTEGER,0,my_local_mpi_comm_world,ier)
    call MPI_BCAST(fl,1,CUSTOM_MPI_TYPE,0,my_local_mpi_comm_world,ier)
    call MPI_BCAST(fh,1,CUSTOM_MPI_TYPE,0,my_local_mpi_comm_world,ier)
    call MPI_BCAST(inversion_param%max_relative_pert,1,CUSTOM_MPI_TYPE,0,my_local_mpi_comm_world,ier)
    call MPI_BCAST(inversion_param%relat_grad,1,CUSTOM_MPI_TYPE,0,my_local_mpi_comm_world,ier)
    call MPI_BCAST(inversion_param%aPrc,1,CUSTOM_MPI_TYPE,0,my_local_mpi_comm_world,ier)
    call MPI_BCAST(inversion_param%zPrc1,1,CUSTOM_MPI_TYPE,0,my_local_mpi_comm_world,ier)
    call MPI_BCAST(inversion_param%zPrc2,1,CUSTOM_MPI_TYPE,0,my_local_mpi_comm_world,ier)
    call MPI_BCAST(inversion_param%relat_cost,1,CUSTOM_MPI_TYPE,0,my_local_mpi_comm_world,ier)
    call MPI_BCAST(inversion_param%weight_Tikonov,1,CUSTOM_MPI_TYPE,0,my_local_mpi_comm_world,ier)
    call MPI_BCAST(inversion_param%use_damping_SEM_Tikonov,1,MPI_LOGICAL,0,my_local_mpi_comm_world,ier)
    call MPI_BCAST(inversion_param%use_variable_SEM_damping,1,MPI_LOGICAL,0,my_local_mpi_comm_world,ier)
    call MPI_BCAST(inversion_param%min_damp,1,CUSTOM_MPI_TYPE,0,my_local_mpi_comm_world,ier)
    call MPI_BCAST(inversion_param%max_damp,1,CUSTOM_MPI_TYPE,0,my_local_mpi_comm_world,ier)
    call MPI_BCAST(inversion_param%distance_from_source,1,CUSTOM_MPI_TYPE,0,my_local_mpi_comm_world,ier)
    call MPI_BCAST(inversion_param%use_regularisation_FD_Tikonov,1,MPI_LOGICAL,0,my_local_mpi_comm_world,ier)
    call MPI_BCAST(inversion_param%use_regularisation_SEM_Tikonov,1,MPI_LOGICAL,0,my_local_mpi_comm_world,ier)

    if (myrank >0 .and. inversion_param%use_regularisation_SEM_Tikonov ) then 
       allocate(inversion_param%smooth_weight(inversion_param%NinvPar))
    end if
    if (inversion_param%use_regularisation_SEM_Tikonov) &
    call MPI_BCAST(inversion_param%smooth_weight(1),inversion_param%NinvPar,CUSTOM_MPI_TYPE,0,my_local_mpi_comm_world,ier)

    if (myrank >0 .and. inversion_param%use_damping_SEM_Tikonov ) then 
       allocate(inversion_param%damp_weight(inversion_param%NinvPar))
    end if
    if (inversion_param%use_damping_SEM_Tikonov) &
    call MPI_BCAST(inversion_param%damp_weight(1),inversion_param%NinvPar,CUSTOM_MPI_TYPE,0,my_local_mpi_comm_world,ier)

    call MPI_BCAST(inversion_param%output_model,1,MPI_LOGICAL,0,my_local_mpi_comm_world,ier)
    call MPI_BCAST(inversion_param%input_fd_model,1,MPI_LOGICAL,0,my_local_mpi_comm_world,ier)
    call MPI_BCAST(inversion_param%input_sem_model,1,MPI_LOGICAL,0,my_local_mpi_comm_world,ier)
    call MPI_BCAST(inversion_param%input_sem_prior,1,MPI_LOGICAL,0,my_local_mpi_comm_world,ier)
    call MPI_BCAST(inversion_param%use_taper, 1,MPI_LOGICAL,0,my_local_mpi_comm_world,ier)
    call MPI_BCAST(inversion_param%shin_precond, 1,MPI_LOGICAL,0,my_local_mpi_comm_world,ier)
    call MPI_BCAST(inversion_param%energy_precond, 1,MPI_LOGICAL,0,my_local_mpi_comm_world,ier)
    call MPI_BCAST(inversion_param%z2_precond, 1,MPI_LOGICAL,0,my_local_mpi_comm_world,ier)
    call MPI_BCAST(inversion_param%z_precond, 1,MPI_LOGICAL,0,my_local_mpi_comm_world,ier) 
    call MPI_BCAST(inversion_param%dump_model_at_each_iteration, 1,MPI_LOGICAL,0,my_local_mpi_comm_world,ier)
    call MPI_BCAST(inversion_param%dump_gradient_at_each_iteration, 1,MPI_LOGICAL,0,my_local_mpi_comm_world,ier)
    call MPI_BCAST(inversion_param%dump_descent_direction_at_each_iteration, 1,MPI_LOGICAL,0,my_local_mpi_comm_world,ier)
    call MPI_BCAST(inversion_param%param_family, MAX_LEN_STRING,MPI_CHARACTER,0,my_local_mpi_comm_world,ier)
    
    ! user taper on gradient (MASK)
    call MPI_BCAST(inversion_param%xmin_taper,1,CUSTOM_MPI_TYPE,0,my_local_mpi_comm_world,ier)
    call MPI_BCAST(inversion_param%xmax_taper,1,CUSTOM_MPI_TYPE,0,my_local_mpi_comm_world,ier)
    call MPI_BCAST(inversion_param%ymin_taper,1,CUSTOM_MPI_TYPE,0,my_local_mpi_comm_world,ier)
    call MPI_BCAST(inversion_param%ymax_taper,1,CUSTOM_MPI_TYPE,0,my_local_mpi_comm_world,ier)
    call MPI_BCAST(inversion_param%zmin_taper,1,CUSTOM_MPI_TYPE,0,my_local_mpi_comm_world,ier)
    call MPI_BCAST(inversion_param%zmax_taper,1,CUSTOM_MPI_TYPE,0,my_local_mpi_comm_world,ier)
    
   

  end subroutine bcast_all_acqui
=======
!  end subroutine bcast_all_acqui
>>>>>>> 17a0baff

end module input_output<|MERGE_RESOLUTION|>--- conflicted
+++ resolved
@@ -65,6 +65,7 @@
 !-------------------------------------------------------------------------------------------------------------------
   subroutine init_input_output_mod(inversion_param, acqui_simu, myrank)
 
+
     integer,                                         intent(in)    ::  myrank
     type(acqui),  dimension(:), allocatable,         intent(inout) ::  acqui_simu
     type(inver),                                     intent(inout) ::  inversion_param
@@ -94,37 +95,18 @@
        open(IIDD,file=trim(prefix_to_path)//trim(name_file))
     endif
 
-<<<<<<< HEAD
-    !! read acqui file
-    if (myrank == 0) then
-       call read_acqui_file(acqui_file, acqui_simu, myrank)
-       call read_inver_file(inver_file, acqui_simu, inversion_param, myrank)
-       call get_point_source(acqui_simu)
-       !! we call routine that reads from one process and bcast to the other 
-       if (USE_LIGHT_STATIONS)  call get_stations_light(acqui_simu)
-    endif
-=======
     call read_acqui_file(acqui_file, acqui_simu, myrank)
     call read_inver_file(inver_file, acqui_simu, inversion_param, myrank)
     call get_stations(acqui_simu)
     call get_point_source(acqui_simu)
->>>>>>> 17a0baff
-
-    !! we call specfem routine that use all process in same time
-    if (.not. USE_LIGHT_STATIONS) call get_stations(acqui_simu, myrank)
 
     if (myrank == 0) call flush_iunit(INVERSE_LOG_FILE)
 
-<<<<<<< HEAD
-    call bcast_all_acqui(acqui_simu,  inversion_param, myrank)
-    call locate_source(acqui_simu, myrank)
-    if (USE_LIGHT_STATIONS) call locate_receiver_light(acqui_simu, myrank)
-
-=======
 !    call bcast_all_acqui(acqui_simu,  inversion_param, myrank)
 !    call locate_source(acqui_simu, myrank)
   !  call locate_receiver(acqui_simu, myrank)
->>>>>>> 17a0baff
+
+    if (myrank == 0) call flush_iunit(INVERSE_LOG_FILE)
 
     !! not need to read data for only forward simulation
     if (.not. inversion_param%only_forward) call read_data_gather(acqui_simu, myrank)
@@ -221,6 +203,19 @@
           write(IIDD,'(a)') trim(acqui_simu(ievent)%source_file)
           write(IIDD,'(a)') trim(acqui_simu(ievent)%station_file)
           write(IIDD,'(a)') trim(acqui_simu(ievent)%data_file_gather)
+          write(IIDD,*) ' EVENT POSITION : '
+          write(IIDD,*) acqui_simu(ievent)%Xs,acqui_simu(ievent)%Ys, acqui_simu(ievent)%Zs
+
+          select case (trim(adjustl(acqui_simu(ievent)%source_type)))
+          case ('moment')
+             write(IIDD,*) ' MOMENT TENSOR : '
+             write(IIDD,*) acqui_simu(ievent)%Mxx,acqui_simu(ievent)%Myy, acqui_simu(ievent)%Mzz
+             write(IIDD,*) acqui_simu(ievent)%Mxy,acqui_simu(ievent)%Myz, acqui_simu(ievent)%Myz
+          case ('force')
+             write(IIDD,*) ' FORCE : '
+             write(IIDD,*) acqui_simu(ievent)%Fx,acqui_simu(ievent)%Fy, acqui_simu(ievent)%Fz
+          end select
+
           write(IIDD,*) 'total station     :', acqui_simu(ievent)%nsta_tot
           write(IIDD,*) 'stations in slice :',acqui_simu(ievent)%nsta_slice
           if (acqui_simu(ievent)%nsta_slice > 0 .and. .not. inversion_param%only_forward) then
@@ -514,6 +509,10 @@
     integer                                                               :: status(MPI_STATUS_SIZE)
 
      if (myrank == 0) then
+        write(INVERSE_LOG_FILE,*) '  ... Writing  synthetic data gather for event :  ', ievent
+     endif
+
+     if (myrank == 0) then
         NSTA=acqui_simu(ievent)%nsta_tot
         Nt=acqui_simu(ievent)%Nt_data
         allocate(Gather(NSTA,Nt,NDIM))
@@ -523,6 +522,7 @@
      do irank = 1, NPROC-1
 
         if (myrank == 0) then
+
            ! count the receiver in slice irank
            nsta_irank=0
            do irec = 1,  NSTA
@@ -533,13 +533,16 @@
               allocate(irec_global(nsta_irank))
               irec_local=0
               tag   = MPI_ANY_TAG
+
               call MPI_RECV(Gather_loc, Nt*nsta_irank*NDIM, CUSTOM_MPI_TYPE, irank, tag, my_local_mpi_comm_world, status,  ier)
               call MPI_RECV(irec_global, nsta_irank, MPI_INTEGER, irank, tag, my_local_mpi_comm_world, status,  ier)
+
               do icomp=1,NDIM
                  do irec_local = 1, nsta_irank
                     Gather(irec_global(irec_local), :, icomp) = Gather_loc(irec_local, :, icomp)
                  enddo
               enddo
+
 
               deallocate(Gather_loc)
               deallocate(irec_global)
@@ -550,12 +553,11 @@
               Nt=acqui_simu(ievent)%Nt_data
               allocate(Gather_loc(NSTA_LOC,Nt,NDIM))
               allocate(irec_global(NSTA_LOC))
-
               do irec_local = 1, NSTA_LOC
                  irec_global(irec_local) = acqui_simu(ievent)%number_receiver_global(irec_local)
+
                  !! choose the rigth seismograms_*
                  do icomp=1,NDIM
-
                     select case (trim(acqui_simu(ievent)%component(icomp)))
                     case ('PR')
                        Gather_loc(irec_local,:,icomp)=array_to_write(1,irec_local,:)
@@ -567,6 +569,7 @@
                        Gather_loc(irec_local,:,icomp)=array_to_write(3,irec_local,:)
                     end select
                  enddo
+
               enddo
 
               tag    = 2001
@@ -582,6 +585,8 @@
         call synchronize_all()
 
      enddo
+
+
      !!  write gather file
      if (myrank == 0) then
         do icomp=1,NDIM
@@ -639,6 +644,7 @@
 
     do ievent = 1, acqui_simu(1)%nevent_tot
 
+
        if (myrank == 0) then
 
           NSTA=acqui_simu(ievent)%nsta_tot
@@ -668,6 +674,7 @@
           allocate(acqui_simu(ievent)%adjoint_sources(NDIM, NSTA_LOC, Nt))
           allocate(acqui_simu(ievent)%weight_trace(NDIM, NSTA_LOC))
           acqui_simu(ievent)%weight_trace(:,:)=1._CUSTOM_REAL
+
           if (VERBOSE_MODE .or. DEBUG_MODE)  allocate(acqui_simu(ievent)%synt_traces(NDIM, NSTA_LOC, Nt))
 
           irec_local=0
@@ -715,6 +722,7 @@
                 Nt=acqui_simu(ievent)%Nt_data
                 allocate(Gather_loc(NSTA_LOC,Nt,NDIM),acqui_simu(ievent)%data_traces(NSTA_LOC,Nt,NDIM), &
                      acqui_simu(ievent)%adjoint_sources(NDIM, NSTA_LOC, Nt), acqui_simu(ievent)%weight_trace(NDIM, NSTA_LOC))
+
                 if (VERBOSE_MODE .or. DEBUG_MODE) allocate(acqui_simu(ievent)%synt_traces(NDIM, NSTA_LOC, Nt))
 
                 if (DEBUG_MODE) write(IIDD,*) 'myrank ',myrank,' wait for 0 :', NSTA_LOC,Nt
@@ -768,10 +776,11 @@
     if (DEBUG_MODE)  write(IIDD,*) '       MYGROUP  ', mygroup, '    MYRANK ', myrank
     NEVENT=0
 
+    if (myrank ==0) then 
     write(INVERSE_LOG_FILE,*)
     write(INVERSE_LOG_FILE,*) '     READING acquisition'
     write(INVERSE_LOG_FILE,*)
-
+    end if
     ! only master reads acqui file
     if (myrank == 0) then
 
@@ -869,6 +878,10 @@
                          trim(acqui_simu(ievent)%component(3))
                  endif
 
+              case('source_wavelet')
+                 acqui_simu(ievent)%source_wavelet_file=trim(adjustl(line(ipos0:ipos1)))
+                 acqui_simu(ievent)%external_source_wavelet=.true.
+
               case ('NSTEP')
                  read(line(ipos0:ipos1),*) acqui_simu(ievent)%Nt_data
 
@@ -887,12 +900,14 @@
 
 999  close(666)
 
-    endif ! myrank == 0
+   
 
     write(INVERSE_LOG_FILE,*)
     write(INVERSE_LOG_FILE,*)
     write(INVERSE_LOG_FILE,*) '     READING acquisition passed '
     write(INVERSE_LOG_FILE,*)
+
+end if
 
     ! master broadcasts read values
     call MPI_BCAST(NEVENT,1,MPI_INTEGER,0,my_local_mpi_comm_world,ier)
@@ -972,16 +987,11 @@
         case('input_sem_model')
            read(line(ipos0:ipos1),*)  inversion_param%input_sem_model
 
-<<<<<<< HEAD
        case('input_sem_prior')
           read(line(ipos0:ipos1),*)  inversion_param%input_sem_prior
 
        case('output_model')
           read(line(ipos0:ipos1),*)  inversion_param%output_model
-=======
-        case('output_model')
-           read(line(ipos0:ipos1),*)  inversion_param%output_model
->>>>>>> 17a0baff
 
         case('input_fd_model')
            read(line(ipos0:ipos1),*)  inversion_param%input_fd_model
@@ -1001,7 +1011,6 @@
         case('z2_precond')
            read(line(ipos0:ipos1),*) inversion_param%z2_precond
 
-<<<<<<< HEAD
        case('z_precond')
           read(line(ipos0:ipos1),*) inversion_param%aPrc, &
                                     inversion_param%zPrc1, &
@@ -1012,24 +1021,19 @@
        
        case('relat_grad')
           read(line(ipos0:ipos1),*) inversion_param%relat_grad
-=======
-        case('relat_grad')
-           read(line(ipos0:ipos1),*) inversion_param%relat_grad
->>>>>>> 17a0baff
-
-        case('relat_cost')
-           read(line(ipos0:ipos1),*) inversion_param%relat_cost
-
-        case('dump_model_at_each_iteration')
-           read(line(ipos0:ipos1),*) inversion_param%dump_model_at_each_iteration
-
-        case('dump_gradient_at_each_iteration')
-           read(line(ipos0:ipos1),*) inversion_param%dump_gradient_at_each_iteration
-
-        case('dump_descent_direction_at_each_iteration')
-           read(line(ipos0:ipos1),*) inversion_param%dump_descent_direction_at_each_iteration
-
-<<<<<<< HEAD
+
+       case('relat_cost')
+          read(line(ipos0:ipos1),*) inversion_param%relat_cost
+
+       case('dump_model_at_each_iteration')
+          read(line(ipos0:ipos1),*) inversion_param%dump_model_at_each_iteration
+
+       case('dump_gradient_at_each_iteration')
+          read(line(ipos0:ipos1),*) inversion_param%dump_gradient_at_each_iteration
+
+       case('dump_descent_direction_at_each_iteration')
+          read(line(ipos0:ipos1),*) inversion_param%dump_descent_direction_at_each_iteration
+
        case('use_tk_fd_regularisation')
           read(line(ipos0:ipos1),*) inversion_param%weight_Tikonov
           inversion_param%use_regularisation_FD_Tikonov=.true.
@@ -1056,33 +1060,18 @@
        case default
           write(*,*) 'ERROR KEY WORD NOT MATCH : ', trim(keyw), ' in file ', trim(inver_file)
           exit
-=======
-        case default
-           write(*,*) 'ERROR KEY WORD NOT MATCH : ', trim(keyw), ' in file ', trim(inver_file)
-           exit
->>>>>>> 17a0baff
-
-        end select
-
-      enddo
-99   close(666)
-
-   endif !myrank == 0
-
-<<<<<<< HEAD
-    if (myrank == 0) then
-       write(INVERSE_LOG_FILE,*)
-       write(INVERSE_LOG_FILE,*) '     READ  ', trim(inver_file)
-       write(INVERSE_LOG_FILE,*) '     Nb tot events ', acqui_simu(1)%nevent_tot
-       write(INVERSE_LOG_FILE,*)
-       call flush_iunit(INVERSE_LOG_FILE)
-    endif
-=======
+
+       end select
+
+    enddo
+
+99  close(666)
+
    write(INVERSE_LOG_FILE,*)
    write(INVERSE_LOG_FILE,*) '     READ  ', trim(inver_file)
    write(INVERSE_LOG_FILE,*) '     Nb tot events ', acqui_simu(1)%nevent_tot
    write(INVERSE_LOG_FILE,*)
->>>>>>> 17a0baff
+end if
 
    if (VERBOSE_MODE .or. DEBUG_MODE) then
      inversion_param%dump_model_at_each_iteration=.true.
@@ -1114,17 +1103,6 @@
    call MPI_BCAST(inversion_param%zmin_taper,1,CUSTOM_MPI_TYPE,0,my_local_mpi_comm_world,ier)
    call MPI_BCAST(inversion_param%zmax_taper,1,CUSTOM_MPI_TYPE,0,my_local_mpi_comm_world,ier)
 
-    !! check constistancy of inputs
-    if ( inversion_param%use_variable_SEM_damping  .and. .not.(inversion_param%use_damping_SEM_Tikonov)) then
-       allocate(inversion_param%damp_weight(inversion_param%NinvPar))
-       inversion_param%damp_weight(:)=1.
-       inversion_param%use_damping_SEM_Tikonov=.true.
-       write(INVERSE_LOG_FILE,*)
-       write(INVERSE_LOG_FILE,*) ' turning on : use_tk_sem_damping because use_tk_sem_vairiable_damping is asked'
-       write(INVERSE_LOG_FILE,*)
-       call flush_iunit(INVERSE_LOG_FILE)
-    end if
-
   end subroutine read_inver_file
 !%%%%%%%%%%%%%%%%%%%%%%%%%%%%%%%%%%%%%%%%%%%%%%%%%%%%%%%%%%%%%%%%%%%%%%%%%%%%%%%%%%%%%%%%%%%%%%%%%%%%%%%%%%%%%%%%%%%%%%%%%%%%%%%%%%%
 !-----------------------------------------------------------------
@@ -1182,20 +1160,17 @@
 !------------------------------------------------------------
 ! read station file in specfem format
 !------------------------------------------------------------
-  subroutine get_stations(acqui_simu, myrank)
+  subroutine get_stations(acqui_simu)
 
     use constants, only: NDIM
 
     type(acqui), allocatable, dimension(:), intent(inout)  :: acqui_simu
-    integer,                                intent(in)     :: myrank
 
     integer                                                :: ievent, irec, nsta, nrec_loc
     character(len=MAX_LEN_STRING)                          :: rec_filename,filtered_rec_filename
-    if (myrank==0) then 
-       write(INVERSE_LOG_FILE,*)
-       write(INVERSE_LOG_FILE,*) '     READING stations '
-       call flush_iunit(INVERSE_LOG_FILE)
-    end if
+    write(INVERSE_LOG_FILE,*)
+    write(INVERSE_LOG_FILE,*) '     READING stations '
+
     INVERSE_FWI_FULL_PROBLEM = .true.
 
     ! loop on all events
@@ -1210,6 +1185,7 @@
        endif
 
        call station_filter(rec_filename,filtered_rec_filename,nsta)
+
        acqui_simu(ievent)%nsta_tot=nsta
        allocate(acqui_simu(ievent)%station_name(nsta),acqui_simu(ievent)%network_name(nsta))
        allocate(acqui_simu(ievent)%position_station(3,nsta))
@@ -1220,21 +1196,13 @@
                 acqui_simu(ievent)%ispec_selected_rec(nsta), &
                 acqui_simu(ievent)%number_receiver_global(nsta), &
                 acqui_simu(ievent)%nu(NDIM,NDIM,nsta))
-       
-      
+
        ! reads STATIONS_FILTERED file, locates receivers in the mesh and compute Lagrange interpolators
        call locate_receivers(filtered_rec_filename,nsta,acqui_simu(ievent)%islice_selected_rec, &
-<<<<<<< HEAD
-            acqui_simu(ievent)%ispec_selected_rec, &
-            acqui_simu(ievent)%xi_rec,acqui_simu(ievent)%eta_rec,acqui_simu(ievent)%gamma_rec, &
-            acqui_simu(ievent)%station_name,acqui_simu(ievent)%network_name,acqui_simu(ievent)%nu,1.0d0,1.0d0)
-   
-
-=======
                              acqui_simu(ievent)%ispec_selected_rec, &
                              acqui_simu(ievent)%xi_rec,acqui_simu(ievent)%eta_rec,acqui_simu(ievent)%gamma_rec, &
                              acqui_simu(ievent)%station_name,acqui_simu(ievent)%network_name,acqui_simu(ievent)%nu,1.0d0,1.0d0)
->>>>>>> 17a0baff
+
        nrec_loc = 0
        do irec = 1, nsta
          if (myrank == acqui_simu(ievent)%islice_selected_rec(irec)) then
@@ -1244,6 +1212,7 @@
        enddo
 
        acqui_simu(ievent)%nsta_slice=nrec_loc
+
        if (acqui_simu(ievent)%nsta_slice > 0) then
           allocate(acqui_simu(ievent)%hxi    (NGLLX,nrec_loc))
           allocate(acqui_simu(ievent)%heta   (NGLLY,nrec_loc))
@@ -1284,65 +1253,8 @@
     write(INVERSE_LOG_FILE,*) '     READING stations passed '
     write(INVERSE_LOG_FILE,*)
 
-<<<<<<< HEAD
  end subroutine get_stations
-!%%%%%%%%%%%%%%%%%%%%%%%%%%%%%%%%%%%%%%%%%%%%%%%%%%%%%%%%%%%%%%%%%%%%%%%%%%%%%%%%%%%%%%%%%%%%%%%%%%%%%%%%%%%%%%%%%%%%%%%%%%%%%%%
-!------------------------------------------------------------
-! read station file in specfem format
-!------------------------------------------------------------
-  subroutine get_stations_light(acqui_simu)
-
-    type(acqui), allocatable, dimension(:), intent(inout)  :: acqui_simu
-=======
-  end subroutine get_stations
->>>>>>> 17a0baff
-
-    integer                                                :: ievent, istation, nsta
-    character(len=MAX_LEN_STRING)                          :: line, station_name, network_name
-    real(kind=CUSTOM_REAL)                                 :: y, x, z, stbur
-
-    write(INVERSE_LOG_FILE,*)
-    write(INVERSE_LOG_FILE,*) '     READING stations '
-    call flush_iunit(INVERSE_LOG_FILE)
-
-    ! loop on all sources
-    do ievent = 1, NEVENT
-       ! open station file
-       open(IINN,file=trim(adjustl(acqui_simu(ievent)%station_file)))
-       ! count number of stations related to source isource
-       nsta=0
-       do
-          read(IINN,'(a)', end=99) line
-          nsta=nsta+1
-       enddo
-       99 close(IINN)
-       acqui_simu(ievent)%nsta_tot=nsta
-       allocate(acqui_simu(ievent)%station_name(nsta),acqui_simu(ievent)%network_name(nsta))
-       allocate(acqui_simu(ievent)%position_station(3,nsta))
-       allocate(acqui_simu(ievent)%nu(NDIM,NDIM,nsta))
-       acqui_simu(ievent)%nu(:,:,:)=0.
-       open(IINN,file=trim(adjustl(acqui_simu(ievent)%station_file)))
-       do istation=1,nsta
-          read(IINN,'(a)') line
-          read(line, *) station_name, network_name, y, x, z, stbur
-          acqui_simu(ievent)%position_station(1,istation)=x
-          acqui_simu(ievent)%position_station(2,istation)=y
-          acqui_simu(ievent)%position_station(3,istation)=z
-          acqui_simu(ievent)%station_name(istation)=trim(adjustl(station_name))
-          acqui_simu(ievent)%network_name(istation)=trim(adjustl(network_name))
-          acqui_simu(ievent)%nu(1,1,istation)=1.
-          acqui_simu(ievent)%nu(2,2,istation)=1.
-          acqui_simu(ievent)%nu(3,3,istation)=1.
-       enddo
-      
-       close(IINN)
-    enddo
-
-    write(INVERSE_LOG_FILE,*) '     READING stations passed '
-    write(INVERSE_LOG_FILE,*)
-    call flush_iunit(INVERSE_LOG_FILE)
-
-  end subroutine get_stations_light
+
 !%%%%%%%%%%%%%%%%%%%%%%%%%%%%%%%%%%%%%%%%%%%%%%%%%%%%%%%%%%%%%%%%%%%%%%%%%%%%%%%%%%%%%%%%%%%%%%%%%%%%%%%%%%%%%%%%%%%%%%%%%%%%%%%%%%%
 !-------------------------------------------------------------------------------------
 ! read source parameter file and compute (xi,eta,gamma) local position for each source
@@ -1367,7 +1279,6 @@
 
     write(INVERSE_LOG_FILE,*)
     write(INVERSE_LOG_FILE,*) '     READING sources parameters '
-    call flush_iunit(INVERSE_LOG_FILE)
 
     do ievent=1,acqui_simu(1)%nevent_tot
 
@@ -1524,21 +1435,13 @@
 !       endif
 
        ! stations
-<<<<<<< HEAD
        if (myrank == 0) nsta_tot=acqui_simu(i)%nsta_tot
        call  MPI_BCAST(nsta_tot,1,MPI_INTEGER,0,my_local_mpi_comm_world,ier)
        acqui_simu(i)%nsta_tot=nsta_tot
        if (myrank > 0) then
           allocate(acqui_simu(i)%station_name(nsta_tot),acqui_simu(i)%network_name(nsta_tot))
           allocate(acqui_simu(i)%position_station(3,nsta_tot))
-          allocate(acqui_simu(i)%nu(NDIM,NDIM,nsta_tot))
        endif
-
-       call MPI_BCAST(acqui_simu(i)%station_name, nsta_tot* MAX_LENGTH_STATION_NAME,MPI_CHARACTER,0,my_local_mpi_comm_world,ier)
-       call MPI_BCAST(acqui_simu(i)%network_name, nsta_tot* MAX_LENGTH_NETWORK_NAME,MPI_CHARACTER,0,my_local_mpi_comm_world,ier)
-       call MPI_BCAST(acqui_simu(i)%position_station, 3*nsta_tot,CUSTOM_MPI_TYPE,0,my_local_mpi_comm_world,ier)
-       call MPI_BCAST(acqui_simu(i)%nu, NDIM*NDIM*nsta_tot, MPI_DOUBLE_PRECISION,0,my_local_mpi_comm_world,ier)
-=======
 
 !       if (myrank == 0) nsta_tot=acqui_simu(i)%nsta_tot
 !       call  MPI_BCAST(nsta_tot,1,MPI_INTEGER,0,my_local_mpi_comm_world,ier)
@@ -1581,71 +1484,9 @@
 !       call MPI_BCAST(inversion_param%ymax_taper,1,CUSTOM_MPI_TYPE,0,my_local_mpi_comm_world,ier)
 !       call MPI_BCAST(inversion_param%zmin_taper,1,CUSTOM_MPI_TYPE,0,my_local_mpi_comm_world,ier)
 !       call MPI_BCAST(inversion_param%zmax_taper,1,CUSTOM_MPI_TYPE,0,my_local_mpi_comm_world,ier)
->>>>>>> 17a0baff
 
 !    enddo
 
-<<<<<<< HEAD
-    ! inverse params
-    call MPI_BCAST(inversion_param%Niter,1,MPI_INTEGER,0,my_local_mpi_comm_world,ier)
-    call MPI_BCAST(inversion_param%Niter_wolfe,1,MPI_INTEGER,0,my_local_mpi_comm_world,ier)
-    call MPI_BCAST(inversion_param%max_history_bfgs,1,MPI_INTEGER,0,my_local_mpi_comm_world,ier)
-    call MPI_BCAST(fl,1,CUSTOM_MPI_TYPE,0,my_local_mpi_comm_world,ier)
-    call MPI_BCAST(fh,1,CUSTOM_MPI_TYPE,0,my_local_mpi_comm_world,ier)
-    call MPI_BCAST(inversion_param%max_relative_pert,1,CUSTOM_MPI_TYPE,0,my_local_mpi_comm_world,ier)
-    call MPI_BCAST(inversion_param%relat_grad,1,CUSTOM_MPI_TYPE,0,my_local_mpi_comm_world,ier)
-    call MPI_BCAST(inversion_param%aPrc,1,CUSTOM_MPI_TYPE,0,my_local_mpi_comm_world,ier)
-    call MPI_BCAST(inversion_param%zPrc1,1,CUSTOM_MPI_TYPE,0,my_local_mpi_comm_world,ier)
-    call MPI_BCAST(inversion_param%zPrc2,1,CUSTOM_MPI_TYPE,0,my_local_mpi_comm_world,ier)
-    call MPI_BCAST(inversion_param%relat_cost,1,CUSTOM_MPI_TYPE,0,my_local_mpi_comm_world,ier)
-    call MPI_BCAST(inversion_param%weight_Tikonov,1,CUSTOM_MPI_TYPE,0,my_local_mpi_comm_world,ier)
-    call MPI_BCAST(inversion_param%use_damping_SEM_Tikonov,1,MPI_LOGICAL,0,my_local_mpi_comm_world,ier)
-    call MPI_BCAST(inversion_param%use_variable_SEM_damping,1,MPI_LOGICAL,0,my_local_mpi_comm_world,ier)
-    call MPI_BCAST(inversion_param%min_damp,1,CUSTOM_MPI_TYPE,0,my_local_mpi_comm_world,ier)
-    call MPI_BCAST(inversion_param%max_damp,1,CUSTOM_MPI_TYPE,0,my_local_mpi_comm_world,ier)
-    call MPI_BCAST(inversion_param%distance_from_source,1,CUSTOM_MPI_TYPE,0,my_local_mpi_comm_world,ier)
-    call MPI_BCAST(inversion_param%use_regularisation_FD_Tikonov,1,MPI_LOGICAL,0,my_local_mpi_comm_world,ier)
-    call MPI_BCAST(inversion_param%use_regularisation_SEM_Tikonov,1,MPI_LOGICAL,0,my_local_mpi_comm_world,ier)
-
-    if (myrank >0 .and. inversion_param%use_regularisation_SEM_Tikonov ) then 
-       allocate(inversion_param%smooth_weight(inversion_param%NinvPar))
-    end if
-    if (inversion_param%use_regularisation_SEM_Tikonov) &
-    call MPI_BCAST(inversion_param%smooth_weight(1),inversion_param%NinvPar,CUSTOM_MPI_TYPE,0,my_local_mpi_comm_world,ier)
-
-    if (myrank >0 .and. inversion_param%use_damping_SEM_Tikonov ) then 
-       allocate(inversion_param%damp_weight(inversion_param%NinvPar))
-    end if
-    if (inversion_param%use_damping_SEM_Tikonov) &
-    call MPI_BCAST(inversion_param%damp_weight(1),inversion_param%NinvPar,CUSTOM_MPI_TYPE,0,my_local_mpi_comm_world,ier)
-
-    call MPI_BCAST(inversion_param%output_model,1,MPI_LOGICAL,0,my_local_mpi_comm_world,ier)
-    call MPI_BCAST(inversion_param%input_fd_model,1,MPI_LOGICAL,0,my_local_mpi_comm_world,ier)
-    call MPI_BCAST(inversion_param%input_sem_model,1,MPI_LOGICAL,0,my_local_mpi_comm_world,ier)
-    call MPI_BCAST(inversion_param%input_sem_prior,1,MPI_LOGICAL,0,my_local_mpi_comm_world,ier)
-    call MPI_BCAST(inversion_param%use_taper, 1,MPI_LOGICAL,0,my_local_mpi_comm_world,ier)
-    call MPI_BCAST(inversion_param%shin_precond, 1,MPI_LOGICAL,0,my_local_mpi_comm_world,ier)
-    call MPI_BCAST(inversion_param%energy_precond, 1,MPI_LOGICAL,0,my_local_mpi_comm_world,ier)
-    call MPI_BCAST(inversion_param%z2_precond, 1,MPI_LOGICAL,0,my_local_mpi_comm_world,ier)
-    call MPI_BCAST(inversion_param%z_precond, 1,MPI_LOGICAL,0,my_local_mpi_comm_world,ier) 
-    call MPI_BCAST(inversion_param%dump_model_at_each_iteration, 1,MPI_LOGICAL,0,my_local_mpi_comm_world,ier)
-    call MPI_BCAST(inversion_param%dump_gradient_at_each_iteration, 1,MPI_LOGICAL,0,my_local_mpi_comm_world,ier)
-    call MPI_BCAST(inversion_param%dump_descent_direction_at_each_iteration, 1,MPI_LOGICAL,0,my_local_mpi_comm_world,ier)
-    call MPI_BCAST(inversion_param%param_family, MAX_LEN_STRING,MPI_CHARACTER,0,my_local_mpi_comm_world,ier)
-    
-    ! user taper on gradient (MASK)
-    call MPI_BCAST(inversion_param%xmin_taper,1,CUSTOM_MPI_TYPE,0,my_local_mpi_comm_world,ier)
-    call MPI_BCAST(inversion_param%xmax_taper,1,CUSTOM_MPI_TYPE,0,my_local_mpi_comm_world,ier)
-    call MPI_BCAST(inversion_param%ymin_taper,1,CUSTOM_MPI_TYPE,0,my_local_mpi_comm_world,ier)
-    call MPI_BCAST(inversion_param%ymax_taper,1,CUSTOM_MPI_TYPE,0,my_local_mpi_comm_world,ier)
-    call MPI_BCAST(inversion_param%zmin_taper,1,CUSTOM_MPI_TYPE,0,my_local_mpi_comm_world,ier)
-    call MPI_BCAST(inversion_param%zmax_taper,1,CUSTOM_MPI_TYPE,0,my_local_mpi_comm_world,ier)
-    
-   
-
-  end subroutine bcast_all_acqui
-=======
 !  end subroutine bcast_all_acqui
->>>>>>> 17a0baff
 
 end module input_output