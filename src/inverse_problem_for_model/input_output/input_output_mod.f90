--- conflicted
+++ resolved
@@ -5,7 +5,7 @@
 !                                                                                                                                  !
 !                                                                                                                                  !
 !                   -- read all sources   (tractions, moment, forces, ...)                                                         !
-!                   -- read all stations  (list of stations and position for each event )                                          !
+!                   -- read all stations  (list of stations and position for each event )                                        !
 !                   -- read all data      (components to be inverted)                                                              !
 !                                                                                                                                  !
 !    all information is stored in type : acqui                                                                                     !
@@ -65,7 +65,6 @@
 !-------------------------------------------------------------------------------------------------------------------
   subroutine init_input_output_mod(inversion_param, acqui_simu, myrank)
 
-
     integer,                                         intent(in)    ::  myrank
     type(acqui),  dimension(:), allocatable,         intent(inout) ::  acqui_simu
     type(inver),                                     intent(inout) ::  inversion_param
@@ -83,7 +82,6 @@
        write(INVERSE_LOG_FILE,*) '          ***       READING INPUT PARAMETERS        ***'
        write(INVERSE_LOG_FILE,*) '          *********************************************'
        write(INVERSE_LOG_FILE,*)
-       call flush_iunit(INVERSE_LOG_FILE)
     endif
 
 
@@ -95,30 +93,20 @@
        open(IIDD,file=trim(prefix_to_path)//trim(name_file))
     endif
 
-    !! read inversion input file for general configuration 
     call read_acqui_file(acqui_file, acqui_simu, myrank)
-
     call read_inver_file(inver_file, acqui_simu, inversion_param, myrank)
-
-<<<<<<< HEAD
-
-=======
->>>>>>> 9ec52617
     call get_stations(acqui_simu)
-
     call get_point_source(acqui_simu)
-   
 
     if (myrank == 0) call flush_iunit(INVERSE_LOG_FILE)
 
 !    call bcast_all_acqui(acqui_simu,  inversion_param, myrank)
 !    call locate_source(acqui_simu, myrank)
-!    call locate_receiver(acqui_simu, myrank)
-
-    if (myrank == 0) call flush_iunit(INVERSE_LOG_FILE)
+  !  call locate_receiver(acqui_simu, myrank)
 
     !! not need to read data for only forward simulation
     if (.not. inversion_param%only_forward) call read_data_gather(acqui_simu, myrank)
+
 
     !! create name for outputs
     do ievent=1,acqui_simu(1)%nevent_tot
@@ -211,19 +199,6 @@
           write(IIDD,'(a)') trim(acqui_simu(ievent)%source_file)
           write(IIDD,'(a)') trim(acqui_simu(ievent)%station_file)
           write(IIDD,'(a)') trim(acqui_simu(ievent)%data_file_gather)
-!!$          write(IIDD,*) ' EVENT POSITION : '
-!!$          write(IIDD,*) acqui_simu(ievent)%Xs,acqui_simu(ievent)%Ys, acqui_simu(ievent)%Zs
-
-!!$          select case (trim(adjustl(acqui_simu(ievent)%source_type)))
-!!$          case ('moment')
-!!$             write(IIDD,*) ' MOMENT TENSOR : '
-!!$             write(IIDD,*) acqui_simu(ievent)%Mxx,acqui_simu(ievent)%Myy, acqui_simu(ievent)%Mzz
-!!$             write(IIDD,*) acqui_simu(ievent)%Mxy,acqui_simu(ievent)%Myz, acqui_simu(ievent)%Myz
-!!$          case ('force')
-!!$             write(IIDD,*) ' FORCE : '
-!!$             write(IIDD,*) acqui_simu(ievent)%Fx,acqui_simu(ievent)%Fy, acqui_simu(ievent)%Fz
-!!$          end select
-
           write(IIDD,*) 'total station     :', acqui_simu(ievent)%nsta_tot
           write(IIDD,*) 'stations in slice :',acqui_simu(ievent)%nsta_slice
           if (acqui_simu(ievent)%nsta_slice > 0 .and. .not. inversion_param%only_forward) then
@@ -523,10 +498,6 @@
     integer                                                               :: status(MPI_STATUS_SIZE)
 
      if (myrank == 0) then
-        write(INVERSE_LOG_FILE,*) '  ... Writing  synthetic data gather for event :  ', ievent
-     endif
-
-     if (myrank == 0) then
         NSTA=acqui_simu(ievent)%nsta_tot
         Nt=acqui_simu(ievent)%Nt_data
         allocate(Gather(NSTA,Nt,NDIM))
@@ -536,7 +507,6 @@
      do irank = 1, NPROC-1
 
         if (myrank == 0) then
-
            ! count the receiver in slice irank
            nsta_irank=0
            do irec = 1,  NSTA
@@ -547,16 +517,13 @@
               allocate(irec_global(nsta_irank))
               irec_local=0
               tag   = MPI_ANY_TAG
-
               call MPI_RECV(Gather_loc, Nt*nsta_irank*NDIM, CUSTOM_MPI_TYPE, irank, tag, my_local_mpi_comm_world, status,  ier)
               call MPI_RECV(irec_global, nsta_irank, MPI_INTEGER, irank, tag, my_local_mpi_comm_world, status,  ier)
-
               do icomp=1,NDIM
                  do irec_local = 1, nsta_irank
                     Gather(irec_global(irec_local), :, icomp) = Gather_loc(irec_local, :, icomp)
                  enddo
               enddo
-
 
               deallocate(Gather_loc)
               deallocate(irec_global)
@@ -567,11 +534,12 @@
               Nt=acqui_simu(ievent)%Nt_data
               allocate(Gather_loc(NSTA_LOC,Nt,NDIM))
               allocate(irec_global(NSTA_LOC))
+
               do irec_local = 1, NSTA_LOC
                  irec_global(irec_local) = acqui_simu(ievent)%number_receiver_global(irec_local)
-
                  !! choose the rigth seismograms_*
                  do icomp=1,NDIM
+
                     select case (trim(acqui_simu(ievent)%component(icomp)))
                     case ('PR')
                        Gather_loc(irec_local,:,icomp)=array_to_write(1,irec_local,:)
@@ -583,7 +551,6 @@
                        Gather_loc(irec_local,:,icomp)=array_to_write(3,irec_local,:)
                     end select
                  enddo
-
               enddo
 
               tag    = 2001
@@ -599,8 +566,6 @@
         call synchronize_all()
 
      enddo
-
-
      !!  write gather file
      if (myrank == 0) then
         do icomp=1,NDIM
@@ -658,7 +623,6 @@
 
     do ievent = 1, acqui_simu(1)%nevent_tot
 
-
        if (myrank == 0) then
 
           NSTA=acqui_simu(ievent)%nsta_tot
@@ -688,7 +652,6 @@
           allocate(acqui_simu(ievent)%adjoint_sources(NDIM, NSTA_LOC, Nt))
           allocate(acqui_simu(ievent)%weight_trace(NDIM, NSTA_LOC))
           acqui_simu(ievent)%weight_trace(:,:)=1._CUSTOM_REAL
-
           if (VERBOSE_MODE .or. DEBUG_MODE)  allocate(acqui_simu(ievent)%synt_traces(NDIM, NSTA_LOC, Nt))
 
           irec_local=0
@@ -736,7 +699,6 @@
                 Nt=acqui_simu(ievent)%Nt_data
                 allocate(Gather_loc(NSTA_LOC,Nt,NDIM),acqui_simu(ievent)%data_traces(NSTA_LOC,Nt,NDIM), &
                      acqui_simu(ievent)%adjoint_sources(NDIM, NSTA_LOC, Nt), acqui_simu(ievent)%weight_trace(NDIM, NSTA_LOC))
-
                 if (VERBOSE_MODE .or. DEBUG_MODE) allocate(acqui_simu(ievent)%synt_traces(NDIM, NSTA_LOC, Nt))
 
                 if (DEBUG_MODE) write(IIDD,*) 'myrank ',myrank,' wait for 0 :', NSTA_LOC,Nt
@@ -790,22 +752,14 @@
     if (DEBUG_MODE)  write(IIDD,*) '       MYGROUP  ', mygroup, '    MYRANK ', myrank
     NEVENT=0
 
-<<<<<<< HEAD
-  
-=======
     if (myrank == 0) then
       write(INVERSE_LOG_FILE,*)
       write(INVERSE_LOG_FILE,*) '     READING acquisition'
       write(INVERSE_LOG_FILE,*)
     endif
 
->>>>>>> 9ec52617
     ! only master reads acqui file
     if (myrank == 0) then
-  
-       write(INVERSE_LOG_FILE,*)
-       write(INVERSE_LOG_FILE,*) '     READING acquisition'
-       write(INVERSE_LOG_FILE,*)
 
       !! 1/ read to count the number of events
       open(666,file=trim(acqui_file),iostat=ier)
@@ -823,7 +777,7 @@
 
       enddo
 99    close(666)
-      
+
       write(INVERSE_LOG_FILE,*) '       ALLOCATE  acquisition structure for ', NEVENT, ' events '
       write(INVERSE_LOG_FILE,*)
 
@@ -873,7 +827,6 @@
                  line_to_read=line(ipos0:ipos1)
                  read(line_to_read,*) acqui_simu(ievent)%Xs, acqui_simu(ievent)%Ys, acqui_simu(ievent)%Zs
                  acqui_simu(ievent)%adjoint_source_type='L2_OIL_INDUSTRY'
-                 
 
               case('axisem', 'dsm', 'plane', 'fk')
                  acqui_simu(ievent)%source_file=trim(adjustl(line(ipos0:ipos1)))
@@ -902,12 +855,6 @@
                                        acqui_simu(ievent)%component(3)
 
 
-                 write(INVERSE_LOG_FILE,*) 'event', ievent,  ' components : ', &
-                       trim(acqui_simu(ievent)%component(1)),' ', &
-                       trim(acqui_simu(ievent)%component(2)),' ', &
-                       trim(acqui_simu(ievent)%component(3))
-
-
               case('source_wavelet')
                  acqui_simu(ievent)%source_wavelet_file=trim(adjustl(line(ipos0:ipos1)))
                  acqui_simu(ievent)%external_source_wavelet=.true.
@@ -928,23 +875,16 @@
 
        enddo
 
-999    close(666)
-
-<<<<<<< HEAD
-       write(INVERSE_LOG_FILE,*)
-       write(INVERSE_LOG_FILE,*)
-       write(INVERSE_LOG_FILE,*) '     READING acquisition passed '
-       write(INVERSE_LOG_FILE,*)
-    
- end if
-=======
+999  close(666)
+
+    endif ! myrank == 0
+
     if (myrank == 0) then
       write(INVERSE_LOG_FILE,*)
       write(INVERSE_LOG_FILE,*)
       write(INVERSE_LOG_FILE,*) '     READING acquisition passed '
       write(INVERSE_LOG_FILE,*)
     endif
->>>>>>> 9ec52617
 
     ! master broadcasts read values
     call MPI_BCAST(NEVENT,1,MPI_INTEGER,0,my_local_mpi_comm_world,ier)
@@ -960,8 +900,6 @@
        call MPI_BCAST(acqui_simu(ievent)%component,6,MPI_CHARACTER,0,my_local_mpi_comm_world,ier)
        call MPI_BCAST(acqui_simu(ievent)%Nt_data,1,MPI_INTEGER,0,my_local_mpi_comm_world,ier)
        call MPI_BCAST(acqui_simu(ievent)%dt_data,1,CUSTOM_MPI_TYPE,0,my_local_mpi_comm_world,ier)
-       call MPI_BCAST(acqui_simu(ievent)%source_wavelet_file, MAX_LEN_STRING,MPI_CHARACTER,0,my_local_mpi_comm_world,ier)
-       call MPI_BCAST(acqui_simu(ievent)%external_source_wavelet, 1,MPI_LOGICAL,0,my_local_mpi_comm_world,ier)
     enddo
 
   end subroutine read_acqui_file
@@ -1026,11 +964,8 @@
         case('input_sem_model')
            read(line(ipos0:ipos1),*)  inversion_param%input_sem_model
 
-       case('input_sem_prior')
-          read(line(ipos0:ipos1),*)  inversion_param%input_sem_prior
-
-       case('output_model')
-          read(line(ipos0:ipos1),*)  inversion_param%output_model
+        case('output_model')
+           read(line(ipos0:ipos1),*)  inversion_param%output_model
 
         case('input_fd_model')
            read(line(ipos0:ipos1),*)  inversion_param%input_fd_model
@@ -1105,20 +1040,11 @@
 
 99  close(666)
 
-<<<<<<< HEAD
    write(INVERSE_LOG_FILE,*)
    write(INVERSE_LOG_FILE,*) '     READ  ', trim(inver_file)
    write(INVERSE_LOG_FILE,*) '     Nb tot events ', acqui_simu(1)%nevent_tot
    write(INVERSE_LOG_FILE,*)
 end if
-=======
-   if (myrank == 0) then
-     write(INVERSE_LOG_FILE,*)
-     write(INVERSE_LOG_FILE,*) '     READ  ', trim(inver_file)
-     write(INVERSE_LOG_FILE,*) '     Nb tot events ', acqui_simu(1)%nevent_tot
-     write(INVERSE_LOG_FILE,*)
-   endif
->>>>>>> 9ec52617
 
    if (VERBOSE_MODE .or. DEBUG_MODE) then
      inversion_param%dump_model_at_each_iteration=.true.
@@ -1166,6 +1092,9 @@
     acqui_simu(ievent)%station_file ='none'
     acqui_simu(ievent)%adjoint_source_type='none'
 
+    acqui_simu(ievent)%tshift=0.d0
+    acqui_simu(ievent)%hdur=0.d0
+    acqui_simu(ievent)%hdur_Gaussian=0.d0
     acqui_simu(ievent)%nsources_local=0
 
   end subroutine store_default_acqui_values
@@ -1231,7 +1160,6 @@
        endif
 
        call station_filter(rec_filename,filtered_rec_filename,nsta)
-
        acqui_simu(ievent)%nsta_tot=nsta
        allocate(acqui_simu(ievent)%station_name(nsta),acqui_simu(ievent)%network_name(nsta))
        allocate(acqui_simu(ievent)%position_station(3,nsta))
@@ -1248,7 +1176,6 @@
                              acqui_simu(ievent)%ispec_selected_rec, &
                              acqui_simu(ievent)%xi_rec,acqui_simu(ievent)%eta_rec,acqui_simu(ievent)%gamma_rec, &
                              acqui_simu(ievent)%station_name,acqui_simu(ievent)%network_name,acqui_simu(ievent)%nu,1.0d0,1.0d0)
-
        nrec_loc = 0
        do irec = 1, nsta
          if (myrank == acqui_simu(ievent)%islice_selected_rec(irec)) then
@@ -1258,7 +1185,6 @@
        enddo
 
        acqui_simu(ievent)%nsta_slice=nrec_loc
-
        if (acqui_simu(ievent)%nsta_slice > 0) then
           allocate(acqui_simu(ievent)%hxi    (NGLLX,nrec_loc))
           allocate(acqui_simu(ievent)%heta   (NGLLY,nrec_loc))
@@ -1301,7 +1227,7 @@
       write(INVERSE_LOG_FILE,*)
     endif
 
- end subroutine get_stations
+  end subroutine get_stations
 
 !%%%%%%%%%%%%%%%%%%%%%%%%%%%%%%%%%%%%%%%%%%%%%%%%%%%%%%%%%%%%%%%%%%%%%%%%%%%%%%%%%%%%%%%%%%%%%%%%%%%%%%%%%%%%%%%%%%%%%%%%%%%%%%%%%%%
 !-------------------------------------------------------------------------------------
@@ -1323,6 +1249,7 @@
     double precision, dimension(:), allocatable               :: factor_force_source,Fx,Fy,Fz
     double precision, dimension(:), allocatable               :: xi_source,eta_source,gamma_source
     double precision, dimension(:,:,:), allocatable           :: nu_source
+
     real(kind=CUSTOM_REAL), dimension(NDIM,NGLLX,NGLLY,NGLLZ) :: interparray
     double precision                                          :: final_distance_source
     integer                                                   :: idomain
@@ -1406,6 +1333,7 @@
       allocate(acqui_simu(ievent)%user_source_time_function(NSTEP_STF, NSOURCES_STF),stat=ier)
       if (ier /= 0) stop 'error allocating arrays for user sources time function'
 
+       
 
       ! 3/ Read the file describing the sources
       select case (acqui_simu(ievent)%source_type)
@@ -1463,35 +1391,7 @@
             call get_elevation_and_z_coordinate(long(isrc),lat(isrc),x_target_source(isrc),y_target_source(isrc), &
                                                 z_target_source(isrc),elevation,depth(isrc))
 
-<<<<<<< HEAD
-      case('shot')
-
-         
-         !! read source stf for shot 
-!!$         if (acqui_simu(ievent)%external_source_wavelet) then
-!!$            allocate(acqui_simu(ievent)%user_source_time_function(acqui_simu(ievent)%Nt_data,1))
-!!$            open(IINN, file=trim(acqui_simu(ievent)%source_wavelet_file))
-!!$            if (myrank == 0) then 
-!!$               do i=1,acqui_simu(isource)%Nt_data
-!!$                  read(IINN, *) dt_dummy, acqui_simu(ievent)%user_source_time_function(i,1)
-!!$               enddo
-!!$               close(IINN)
-!!$            end if
-!!$         else 
-!!$            write(*,*) "ERROR : shot source type is mandatory used with external source time function"
-!!$            stop
-!!$         endif
-!!$
-!!$         end if
-!!$         !! bcst to the other
-!!$         call MPI_BCAST(acqui_simu(ievent)%source_wavelet,acqui_simu(ievent)%Nt_data, &
-!!$CUSTOM_MPI_TYPE,0,my_local_mpi_comm_world,ier)
-
-      case default
-          !! nothing to do
-=======
           enddo
->>>>>>> 9ec52617
 
           deallocate(lat,long,depth,moment_tensor)
 
@@ -1619,13 +1519,6 @@
 !       endif
 
        ! stations
-!!$       if (myrank == 0) nsta_tot=acqui_simu(i)%nsta_tot
-!!$       call  MPI_BCAST(nsta_tot,1,MPI_INTEGER,0,my_local_mpi_comm_world,ier)
-!!$       acqui_simu(i)%nsta_tot=nsta_tot
-!!$       if (myrank > 0) then
-!!$          allocate(acqui_simu(i)%station_name(nsta_tot),acqui_simu(i)%network_name(nsta_tot))
-!!$          allocate(acqui_simu(i)%position_station(3,nsta_tot))
-!!$       endif
 
 !       if (myrank == 0) nsta_tot=acqui_simu(i)%nsta_tot
 !       call  MPI_BCAST(nsta_tot,1,MPI_INTEGER,0,my_local_mpi_comm_world,ier)
