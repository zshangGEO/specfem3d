--- conflicted
+++ resolved
@@ -34,11 +34,7 @@
                         SIMULATION_TYPE,SAVE_FORWARD,NTSTEP_BETWEEN_READ_ADJSRC,NOISE_TOMOGRAPHY, &
                         USE_FORCE_POINT_SOURCE,STACEY_INSTEAD_OF_FREE_SURFACE, &
                         USE_RICKER_TIME_FUNCTION,OLSEN_ATTENUATION_RATIO,PML_CONDITIONS, &
-<<<<<<< HEAD
-                        PML_INSTEAD_OF_FREE_SURFACE,f0_FOR_PML,IMODEL,TRAC_PATH)
-=======
                         PML_INSTEAD_OF_FREE_SURFACE,f0_FOR_PML,IMODEL,FULL_ATTENUATION_SOLID)
->>>>>>> 21546c49
 
   implicit none
 
