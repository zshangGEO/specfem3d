\chapter{Kinematic and dynamic fault sources}\label{cha:Fault-Kinematics-Dynamics}

SPECFEM3D can handle finite fault sources of two kinds:
\begin{enumerate}
\item \emph{Kinematic}: the spatio-temporal distribution of slip rate is
prescribed along the fault surface
\item \emph{Dynamic}: a friction law and initial stresses are prescribed
on the fault, a spontaneous rupture process is computed.
\end{enumerate}

\section{Mesh Generation with Split Nodes}\label{sec:Mesh-Generation-with}

Faults need to be handled in a special way during mesh generation.
A fault surface must lie at the interface between elements (the mesh
must honor the fault surfaces). Moreover, a fault is made of two surfaces
in contact. Each of these two surfaces needs a separate set of nodes.
This approach is known as \textquotedbl{}split nodes\textquotedbl{}.
Currently faults can only be run with \texttt{xdecompose\_mesh} and
\texttt{CUBIT}. \texttt{xmeshfem3D} is not yet ready to handle faults.\\


To facilitate the mesh generation with split nodes in CUBIT, we need
to separate the two fault surfaces by a small distance, effectively
creating a tiny opening of the fault (Figure \ref{fig:examples.splitnodes},
\ref{fig:examples.splitnodes-surfacetrace}). Note that the opening distance
should not be too small especially in single precision simulations
(For example, if your fault is at $y=y_0$ plane, then the opening distance
should be at least $10^{-6}y_0$ since single precision can ensure precision
within only 7 digits; furthermore, to properly recognize split nodes, the dimension
of the mesh also affect numerical roundoffs, and therefore the split nodes
should also be at least \texttt{10.d-10 * (Xmax-Xmin)} apart). Note that only the interior
of the fault must be opened, its edges must remain closed (except
the edge on the free surface). The fault is automatically closed later
by SPECFEM3D.\\

\noindent
Here is an example CUBIT script to generate a mesh with split nodes
for a buried vertical strike-slip fault:

{\footnotesize
\begin{verbatim}
 reset
 brick x 10 y 10 z 10
 webcut volume all with plane xplane
 webcut volume all with plane yplane
 webcut volume all with plane xplane offset 3
 webcut volume all with plane zplane offset 3
 webcut volume all with plane zplane offset -3
 imprint all
 merge all
 unmerge surf 160
 mesh vol all
 set node constraint off
 node in surf 168 move X 0 Y 0.01 Z 0
 node in surf 160 move X 0 Y -0.01 Z 0
\end{verbatim}
}

\begin{figure}[htbp]
\begin{centering}
\includegraphics[scale=0.3]{figures/faultmesh.jpg} \\
\includegraphics[scale=0.3]{figures/surf168.jpg}
\includegraphics[scale=0.3]{figures/splitnodes.jpg}
\par
\end{centering}
\caption{Screenshots of the CUBIT example for the embedded fault with split
nodes: The entire mesh is decomposed into several volumes bounding
the fault (top), the fault surface 168 is shown as orange squares
(middle) and split nodes of the fault shown as orange dots(bottom).
Note that only interior nodes of the fault are split while those on
the edges of the fault surface are touching each other.}
\label{fig:examples.splitnodes}
\end{figure}

\begin{figure}[htbp]
\begin{centering}
\includegraphics[scale=0.55]{figures/splitnodes_surfacetrace.pdf}
\par
\end{centering}
\caption{Screenshots of a CUBIT example showing split nodes for a fault reaching
the surface. Surface trace of the fault is shown in orange. Note that
the edges of the fault are not split while the interior nodes are
offset by a small distance on either side of the fault}
\label{fig:examples.splitnodes-surfacetrace}
\end{figure}

\noindent
The CUBIT scripts ({*}.jou and {*}.py) in the directory \texttt{EXAMPLES}
generate more complicated meshes. The {*}.py files are Python scripts
that execute CUBIT commands and use the CUBIT-python interface for
SPECFEM3D (see next section). The Python language allows to define
and manipulate variables to parameterize the mesh. Alternatively,
the Python script can call a CUBIT journal file ({*}.jou), which looks
like the example above. Variables can be defined and manipulated there
using the $\mathtt{APREPRO}$ language built in CUBIT.\\

\newpage
\noindent
Note that you should avoid gaps in the list of indices of mesh objects
with the following CUBIT command:

{\footnotesize
\begin{verbatim}
compress ids hex face edge node
\end{verbatim}
}
\noindent
(otherwise you will get a segmentation fault during domain decomposition)


\section{CUBIT-Python Scripts for Faults}

The mesh generated in CUBIT needs to be processed and exported in
a format compatible with SPECFEM3D. This is achieved in the Python
scripts by calling the Python-CUBIT interface functions defined in
the CUBIT directory:
\begin{enumerate}
\item Function $\mathtt{define\_bc}$ (or $\mathtt{boundary\_definition.py}$)
must be called to set up the absorbing boundaries database
\item Function $\mathtt{fault\_input}$ must be called once for each fault
to set up the fault database
\item Function $\mathtt{cubit2specfem3d.export2SPECFEM3D}$ must be called
at the very end of the script to export the mesh in a SPECFEM3D format.
\end{enumerate}
The functions in \#1 and \#3 are for the bulk and are documented in
Section \ref{subsec:Exporting-the-Mesh}. We focus here on \#2:
\begin{description}
\item [{Function:}] $\mathtt{fault\_input}$
\item [{Purpose:}] export a fault mesh database from CUBIT to a SPECFEM3D-compliant
file
\item [{Syntax:}] fault\_input(id\_fault, ids\_surf\_1, ids\_surf\_2)
\item [{Inputs:}]~\end{description}
\begin{itemize}
\item id\_fault integer index assigned to the fault. (The user must number
all the faults, starting at 1, with unit increments)
\item ids\_surf\_1 list of CUBIT ids of all surfaces that form side 1 of
the fault.
\item ids\_surf\_2 list of CUBIT ids of all surfaces that form side 2 of
the fault. (The user must decide which side of the fault is side 1.
This choice affects the sign conventions of fault quantities as explained
in Section \ref{sec:Sign-Convention-for}).\end{itemize}
\begin{description}
\item [{Outputs:}] file $\mathtt{fault\_file\_X.dat}$, where X is the
fault id (id\_fault).
\item [{Example:}] For the example in Section \ref{sec:Mesh-Generation-with}:
{\footnotesize
\begin{verbatim}
  A1 = [168]
  A2 = [160]
  fault_input(1,A1,A2)
\end{verbatim}}
\end{description}

\section{Examples}

The package includes examples, the SCEC benchmark problems:
\begin{itemize}
\item TPV5, a planar vertical strike-slip fault
\item TPV14 and TPV15, vertical strike-slip fault system with a fault branch
\item TPV102 and TPV103, rate-and-state benchmarks
\item TPV22 and TPV23, step-over benchmarks
\item TPV16, heterogenous initial stress
\end{itemize}
and
\begin{itemize}
\item Splay fault models from Wendt et al. (2009)\\

\end{itemize}
Read the documents in the directory \texttt{EXAMPLES/*/description}.
They contain a description of the example and additional instructions
to run it. Visualize the results with the Matlab scripts in the directory
$\mathtt{EXAMPLES/*/post}$


\section{Sign Convention for Fault Quantities}\label{sec:Sign-Convention-for}

During mesh generation, the fault is defined by two surfaces in contact.
Let's denote as \textquotedbl{}\emph{side 1}\textquotedbl{} the SECOND
surface declared by the user in the call to the python function \textquotedbl{}\emph{fault\_input}\textquotedbl{},
and the FIRST surface as \textquotedbl{}\emph{side 2}\textquotedbl{}.
The local coordinate system on the fault is defined as the right-handed
coordinate system defined by (strike, dip, normal), where \textquotedbl{}\emph{normal}\textquotedbl{}
is the normal vector outgoing from side 1, \textquotedbl{}\emph{dip}\textquotedbl{}
is parallel to the along-dip direction pointing downwards, and \textquotedbl{}\emph{strike}\textquotedbl{}
is the horizontal along-strike vector such that the system is right-handed. In places where the fault plane is horizontal,
we define the alone strike direction to be (1,0,0).\\


Slip is defined as displacement on side 2 minus displacement on side
1. In the local coordinate system on the fault, positive along-strike
slip is right-lateral and positive along-dip slip is thrust if side
1 is on the hanging wall (normal faulting if side 1 is on the foot
wall).\\


Traction is defined as the stress induced on side 1 by side 2, which
is the stress tensor times the normal vector outgoing from side 1.
In the local coordinate system on the fault, the normal traction is
negative in compression, positive along-strike traction generates
right-lateral slip and positive along-dip traction generates thrust
slip if side 1 is on the hanging wall (normal faulting if side 1 is
on the foot wall).


\section{Input Files}

Three additional input files are required in the \texttt{DATA/} directory
for dynamic and kinematic faults. They are $\mathtt{Par\_file\_faults}$,
$\mathtt{FAULT\_STATIONS}$ and $\mathtt{input\_file.txt}$ or $\mathtt{rsf\_hete\_input\_file.txt}$(optional).
If the former does not exist, the code assumes that there are no faults.\\

\begin{lyxlist}{00.00.0000}
\item [{\textbf{DATA/Par\_file\_faults}}] contains parameters of the fault.
The first part of this file has a strict format:

\begin{description}
\item [{Line}] 1: Number of faults (NF)
\item [{Lines}] 2 to NF+1: Kelvin Voigt damping (in seconds) for each fault.
(See below how to set this parameter)
\item [{Line}] NF+2: Type of simulation (1=dynamic , 2 = kinematic)
\item [{Line}] NF+3: Number of time steps between updates of the time series
outputs at selected fault points (see DATA/FAULT\_STATIONS), usually
a large number (100s or 1000s). Note that the sampling rate of the
time series is usually much higher.
\item [{Line}] NF+4: Number of time steps between fault snapshot outputs
(quantities at every fault point exported at regular times), usually
a large number (100s or 1000s).
\item [{Line}] NF+5: Slip velocity threshold below which frictional healing
is set (friction coefficient is reset to its static value). If this
value is negative healing is disabled.
\item [{Line}] NF+6: Slip velocity threshold to define the rupture front.
Only used for outputs.
\end{description}

The rest of this file is made of namelist input blocks (see \textquotedbl{}namelist\textquotedbl{}
in a Fortran 9x manual). The input for each fault has the following
sequence (arguments in {[}brackets{]} are optional):\\


\&\textbf{RUPTURE\_SWITCHES}  / RATE\_AND\_STATE ,TPV16 ,HETE\_RSF ,TPV10X ,TWF\\
\&\textbf{BEGIN\_FAULT} /\\
\&\textbf{STRESS\_TENSOR} Sigma = $\sigma_{xx}$,$\sigma_{yy}$,$\sigma_{zz}$,$\sigma_{xy}$,$\sigma_{xz}$,$\sigma_{yz}$ /\\
\&\textbf{INIT\_STRESS} S1, S2, S3 {[},n1, n2, n3{]} /\\


followed by (n1+n2+n3) \&\textbf{DIST2D} blocks\\

<<<<<<< HEAD
=======
followed by (n1+n2+n3) \&\textbf{DIST2D} blocks


\&\textbf{SWF} mus, mud, dc {[}, nmus, nmud, ndc{]} (weakening\_kind=1 for linear (default); weakening\_kind=2 for exponential)/

\&\textbf{TWF} nuc\_x, nuc\_y, nuc\_z, nuc\_r, nuc\_t0, nuc\_v /

\&\textbf{RSF} V0,f0,a,b,L,V\_init,theta\_init,C,StateLaw {[} nV0,nf0,na,nb,nL,nV\_init,ntheta\_init,nC {]} /
>>>>>>> bd04c79d

\&\textbf{SWF} mus, mud, dc {[}, nmus, nmud, ndc{]} (weakening\_kind=1 for linear (default); weakening\_kind=2 for exponential) /\\
\&\textbf{TWF} nuc\_x, nuc\_y, nuc\_z, nuc\_r, nuc\_t0, nuc\_v /\\
\&\textbf{RSF} V0,f0,a,b,L,V\_init,theta\_init,C,StateLaw {[} nV0,nf0,na,nb,nL,nV\_init,ntheta\_init,nC {]} /\\


followed by (nV0+nf0+na+nb+nL+nV\_init+ntheta\_init+nC) \&\textbf{DIST2D} blocks\\


\begin{lyxlist}{00.00.0000}
\item [{\&\textbf{RUPTURE\_SWITCHES}}] input block sets some switches in the simulation process.
  \begin{description}
    \item [{RATE\_AND\_STATE}]
         = .TRUE. use rate and state friction,=.FALSE. use slip weakening friction
    \item [{TPV16}]
         =.TRUE turn on heterogeneity fault property input for slip weakening friction from DATA\/input\_file.txt,
         =.FALSE. turn off such feature
    \item [{HETE\_RSF}]
         =.TRUE. turn on heterogeneity fault property input for rate and state friction
              using input from DATA\/rsf\_hete\_input\_filr.txt,
   =.FALSE. turn off such feature
    \item[{TPV10X}]
         =.TRUE. turn on some ad hoc features for TPV101-104 simulations, a rate strengthening
   layer surrounding the rate weakening region.
   =.FALSE. turn off such feature
    \item[{TWF}]
         =.TRUE. turn on time-weakening nucleation. This function is activated only when
         RATE\_AND\_STATE=.FALSE. and TWF=.TRUE.
   \end{description}

\item [{\&\textbf{STRESS\_TENSOR}}] input block sets the initial fault stresses
  by projecting a uniform regional stress field onto the fault plane.So that the
  tractions $\tau = \sigma : n$ while $n$ is the local norm of the fault plane.
  Sigma =  $\sigma_{xx}$,$\sigma_{yy}$,$\sigma_{zz}$,$\sigma_{xy}$,$\sigma_{xz}$,$\sigma_{yz}$
  (in Pa)

\item [{\&\textbf{INIT\_STRESS}}] input block sets the initial fault stresses
relative to the foot-wall side of the fault. Initial stresses are
composed of a constant background value possibly overwritten in prescribed
regions by heterogeneous distributions (see \&\textbf{DIST2D} blocks
below):
\begin{description}
\item [{S1}] = constant background value of along-strike shear stress (positive
in the usual strike direction)
\item [{S2}] = constant background value of along-dip shear (positive is
down-dip, normal faulting)
\item [{S3}] = constant background value of normal stress (negative in
compression)
\item [{n1}] = number of heterogeneous items for along-strike shear stress
{[}default is 0{]}
\item [{n2}] = number of heterogeneous items for along-dip shear stress
{[}default is 0{]}
\item [{n3}] = number of heterogeneous items for normal stress {[}default
is 0{]}
\end{description}

\item [{\&\textbf{SWF}}] input block sets the slip-weakening friction parameters
of the fault:
\begin{description}
\item [{mus}] = constant background value of static friction coefficient
\item [{mud}] = constant background value of dynamic friction coefficient
\item [{dc}] = constant background value of critical slip-weakening distance
\item [{C}] = constant background value of cohesion (in Pa)
\item [{nmus}] = number of heterogeneous items for static friction coefficient
{[}default is 0{]}
\item [{nmud}] = number of heterogeneous items for dynamic friction coefficient
{[}default is 0{]}
\item [{ndc}] = number of heterogeneous items for critical slip-weakening
distance {[}default is 0{]}
\item [{nC}] = number of heterogeneous items for cohesion
\item [{weakening\_kind}] = 1 for linear slip-weakening law (default); 2 for exponential slip-weakening law:
                            $$\mu = \mu_d + (\mu_s-\mu_d) exp(-\frac{u}{d_c}) $$
\end{description}

\item [{\&\textbf{TWF}}] input block sets the time-weakening friction parameters
of the fault:
\begin{description}
\item [{nuc\_x}]  = x coordinate of the hypocenter (in m)
\item [{nuc\_y}]  = y coordinate of the hypocenter (in m)
\item [{nuc\_z}]  = z coordinate of the hypocenter (in m)
\item [{nuc\_r}]  = the radius of time-weakening nucleation (in m)
\item [{nuc\_t0}] = the cohesive time. The friction linearly decreases from static friction to dynamic friction during this time (in s)
\item [{nuc\_v}]  = the time-weakening nucleation speed (in m/s)
\end{description}

\item [{\&\textbf{RSF}}] input block sets the rate and state friction parameters
of the fault:
\begin{description}
  \item []
    We refer to the well known rate and state friction formula:
    $$\mu = f_0 + a* log(\frac{v}{v_0}) + b* log(\frac{v_0}{\theta L}))  $$
\item [{V0}] = constant background value of $V_0$
\item [{f0}] = constant background value of $f_0$
\item [{a}] = constant background value of $a$
\item [{b}] = constant background value of $b$
\item [{L}] = constant background value of $L$
\item [{V\_init}] = constant background value of along strike right lateral slip rate at time 0
\item [{theta\_init}] = constant background value of state variable $\theta$ at time 0
\item [{C}] = constant background value of cohesion (in Pa)
\item [{StateLaw}] = 1 or 2. 1 for aging law , 2 for slip law with strong dynamic weakening.
\item [{n**}] = number of heterogeneous items for quantity **
\end{description}

\item [{\&\textbf{DIST2D}}] input blocks modify (overwrite) the value of
a fault parameter by a heterogeneous spatial distribution:

\&\textbf{DIST2D} shapeval='$\mathtt{square}$', val, xc, yc, zc, l /


$\;$sets a constant value (val) within a cube with center (xc,yc,zc)
and edge size l.


\&\textbf{DIST2D} shapeval='$\mathtt{rectangle}$', val, xc, yc, zc,
lx, ly, lz /


$\;$sets a constant value (val) within a rectangular prism with center
(xc,yc,zc) and edge sizes (lx,ly,lz).


\&\textbf{DIST2D} shapeval='$\mathtt{rectangle-taper}$', val, valh,
xc, yc, zc, lx, ly, lz /


$\;$sets a vertical linear gradient within a rectangular prism with
center (xc,yc,zc) and edge sizes (lx,ly,lz). Values vary linearly
as a function of vertical position z between value val at z = zc-lz/2
and value valh at z = zc+lz/2 .


\&\textbf{DIST2D} shapeval='$\mathtt{circular}$', val, xc, yc, zc, r
/


$\;$sets a constant value (val) within a sphere with center (xc,yc,zc)
and radius r.


\&\textbf{DIST2D} shapeval='$\mathtt{read-from-file}$', filename
/


$\;$sets the name of the filename saved in the DATA directory.
The first line in the file shall be the number of data points and the
following lines in the file has the format:
x, y, z, val. Method of interpolation is nearest.
\\



\end{lyxlist}
\end{lyxlist}

\begin{lyxlist}{00.00.0000}
\item [{\textbf{DATA/FAULT\_STATIONS}}] Stations in the fault plane.


\textbf{Line 1} : number of stations.


\textbf{Line 2 to end}: 5 columns: X, Y, Z (-depth), station name,
fault-id


The fault-id identifies the fault that contains the station. It is
the index of appearance in the faults list after line 2 of Par\_file\_faults

\end{lyxlist}

\begin{lyxlist}{00.00.0000}
\item [{\textbf{DATA/input\_file.txt}}] Heterogeneous stresses and friction for
linear slip weakening friction
parameters are documented in page 10 of

\begin{lyxlist}{00.00.0000}
\item [{$\mathtt{EXAMPLES/tpv16/description/TPV16\_17\_Description\_v03.pdf}$}]~
\end{lyxlist}

To activate this feature, in Par\_file\_faults name list \&\textbf{RUPTURE\_SWITCHES}, set TPV16=.TRUE..

\end{lyxlist}
\begin{lyxlist}{00.00.0000}
\item [{\textbf{DATA/rsf\_hete\_input\_file.txt}}]  Heterogeneous stresses and friction input for
  rate and state friction.
To activate this feature, in Par\_file\_faults name list \&\textbf{RUPTURE\_SWITCHES}, set RSF\_HETE=.TRUE..
  The format of  {\textbf{DATA/rsf\_hete\_input\_file.txt}} is as such, in the first line there are four integers
  that are sequentially documenting the number of divisions along strike, number of divisions along
  dip, cell size along strike , cell size along dip. Then the following N (N=NumberOfDivisionsAlongStrike
  * NumberOfDivisionsAlongDip) lines will document the stress and friction properties on the grid.
  There are a total of 13 columns.
  \begin{enumerate}
  \item{Column1} = Along strike distance(m)

  \item{Column2} = Along dip distances(m) The distance should be negative for points at depth

  \item{Column3} = Normal stress(Pa)

  \item{Column4} = Horizontal right-lateral shear stress(Pa)

  \item{Column5} = Vertical up-dip shear stress(Pa)

  \item{Column6} = $V_0$ value in RSF(m/s)

  \item{Column7} = $f_0$ value in RSF

  \item{Column8} = a value in RSF

  \item{Column9} = b value in RSF

  \item{Column10} = L value in RSF

  \item{Column11} = Initial slip velocity(m/s)

  \item{Column12} = State variable $\theta$

  \item{Column13} = Cohesion(Pa)
  \end{enumerate}
  Note that the input grid file do not have to coincide with the mesh. For each fault node on the mesh, they will use the value from the nearest node on the input grid.
\end{lyxlist}


\section{Setting the Kelvin-Voigt Damping Parameter}\label{sec:Setting-the-Kelvin-Voigt}

The purpose of the Kelvin-Voigt viscosity in the dynamic fault solver
is to damp spurious oscillations generated by the fault slip at frequencies
that are too high to be resolved by the mesh. The viscosity $\mathtt{eta}$
(in seconds) depends on the size of the elements on the fault. Here
is how to set it:
\begin{enumerate}
\item Determine the average linear size of the elements on the fault plane,
$\mathtt{h\_fault}$. Usually this value is prescribed by the user
during mesh generation. Otherwise it can be found by inspection of
the mesh inside the CUBIT GUI.
\item Use the Matlab function $\mathtt{utils/critical\_timestep.m}$ to
compute\\
 $\mathtt{dtc\_fault}=\mathtt{critical\_timestep\left(c_{p},h\_fault,ngll\right)}$.
\\
This is the critical time step in an elastic medium for a hypothetical
element of cubic shape with size equal to $\mathtt{h\_fault}$.
\item Set $\mathtt{eta}$ in $\mathtt{Par\_file\_faults}$ to (0.1 to 0.3)$\ensuremath{\times}\mathtt{dtc\_fault}$.
A larger $\mathtt{eta}$ damps high-frequencies more aggressively
but it might also affect lower frequencies and rupture speed.
\end{enumerate}
Viscosity reduces numerical stability: the critical timestep in a
simulation with Kelvin-Voigt damping needs to be smaller than that
in a purely elastic simulation. Here is how to set the time step accordingly:
\begin{enumerate}
\item Run a test simulation without viscosity ($\mathtt{eta}$=0 and only
a few time steps)
\item Look for the \textquotedbl{}maximum suggested time step\textquotedbl{}
in \texttt{OUTPUT\_FILES/output\_mesher.txt}. This is the critical
timestep of a purely elastic simulation, $\mathtt{dtc\_bulk}$.
\item Reset the timestep of the simulation with a Kelvin-Voigt material
to a value smaller than\\
 $\mathtt{dtc\_kv}=\mathtt{eta}\left(\sqrt{1+\mathtt{dtc\_bulk^{2}}/\mathtt{eta^{2}}}-1\right)$
\end{enumerate}
Note that in general $\mathtt{dtc\_bulk}$ is smaller than $\mathtt{dtc\_fault}$,
because elements off the fault might be smaller or more distorted
than element faces on the fault.


\section{Output Files }

Several output files are saved in \texttt{OUTPUT\_FILES/}:\\

\begin{enumerate}
\item Seismograms for each station on the fault plane given in \texttt{DATA/FAUL\_STATIONS}.
One output file is generated for each station, named after the station.
The files are ascii and start with a header (22 lines long) followed
by a data block with the following format, one line per time sample:\\



Column 1 = Time (s)


Column 2 = horizontal right-lateral slip (m)


Column 3 = horizontal right-lateral slip rate (m/s)


Column 4 = horizontal right-lateral shear stress (MPa)


Column 5 = vertical up-dip slip (m)


Column 6 = vertical up-dip slip rate (m/s)


Column 7 = vertical up-dip shear stress (MPa)


Column 8 = normal stress (MPa)\\



The stresses are relative to the footwall side of the fault (this
convention controls their sign, but not their amplitude). Slip is
defined as displacement of the hanging wall relative to the footwall.

\item Seismograms at stations in the bulk (out of the fault plane) given
in \texttt{DATA/STATIONS}.
\item Rupture time files are named $\mathtt{Rupture\_time\_FAULT}$-$\mathtt{id}$.
One file is generated for each fault. The files are ascii and start
with a header (12 lines long) followed by a data block with the following
format, one line per fault node:


Column 1 = horizontal coordinate, distance along strike (m)


Column 2 = vertical coordinate, distance down-dip (m)


Column 3 = rupture time (s)

\item Fault quantities (slip, slip rate, stresses, etc) at regular times
are stored in binary data files called $\mathtt{Snapshot\#it\#.bin}$,
where \#it\# is the timestep number. These can be read in Matlab with
the function $\mathtt{utils/FSEM3D\_snapshot.m}$
\end{enumerate}

\section{Post-processing and Visualization}

Some Matlab functions for post-processing and visualization are included
in directory $\mathtt{utils}$. The functions are internally documented
(see their matlab help).\\


\texttt{FSEM3D\_snapshot} reads a fault data snapshot\\

\noindent
The directories \texttt{EXAMPLES/*/post} contain additional Matlab
scripts to generate figures specific to each example.<|MERGE_RESOLUTION|>--- conflicted
+++ resolved
@@ -245,17 +245,6 @@
 
 followed by (n1+n2+n3) \&\textbf{DIST2D} blocks\\
 
-<<<<<<< HEAD
-=======
-followed by (n1+n2+n3) \&\textbf{DIST2D} blocks
-
-
-\&\textbf{SWF} mus, mud, dc {[}, nmus, nmud, ndc{]} (weakening\_kind=1 for linear (default); weakening\_kind=2 for exponential)/
-
-\&\textbf{TWF} nuc\_x, nuc\_y, nuc\_z, nuc\_r, nuc\_t0, nuc\_v /
-
-\&\textbf{RSF} V0,f0,a,b,L,V\_init,theta\_init,C,StateLaw {[} nV0,nf0,na,nb,nL,nV\_init,ntheta\_init,nC {]} /
->>>>>>> bd04c79d
 
 \&\textbf{SWF} mus, mud, dc {[}, nmus, nmud, ndc{]} (weakening\_kind=1 for linear (default); weakening\_kind=2 for exponential) /\\
 \&\textbf{TWF} nuc\_x, nuc\_y, nuc\_z, nuc\_r, nuc\_t0, nuc\_v /\\
