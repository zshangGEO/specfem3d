--- conflicted
+++ resolved
@@ -45,8 +45,7 @@
 
 ## Computational Infrastructure for Geodynamics (CIG)
 
-<<<<<<< HEAD
-Seismology software repository: [SPECFEM3D](https://geodynamics.org/cig/software/specfem3d/)
+SPECFEM3D is part of the software that is hosted by the Computational Infrastructure for Geodynamics (CIG). It is available on the CIG website [here (SPECFEM3D)](https://geodynamics.org/resources/specfem3dcartesian).
 
 ___
 
@@ -56,7 +55,4 @@
 
 ```
 autoreconf -i
-```
-=======
-SPECFEM3D is part of the software that is hosted by the Computational Infrastructure for Geodynamics (CIG). It is available on the CIG website [here (SPECFEM3D)](https://geodynamics.org/resources/specfem3dcartesian).
->>>>>>> 55fd0c54
+```