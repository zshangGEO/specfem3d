--- conflicted
+++ resolved
@@ -1,11 +1,8 @@
 Instructions on how to install and use SPECFEM3D are
 available in the PDF manual located in directory doc/USER_MANUAL.
 
-<<<<<<< HEAD
 Main "historical" developers: Dimitri Komatitsch and Jeroen Tromp
   (there are currently many more!)
-=======
-Main developers: Dimitri Komatitsch and Jeroen Tromp
 
 To contribute, please follow the guidelines located on specfem3d github wiki:
 https://github.com/geodynamics/specfem3d/wiki
@@ -13,5 +10,4 @@
 In particular contributions should follow a set of best practices defined at:
 https://github.com/geodynamics/specfem3d/wiki/Best-Practices
 and help on how to submit these contributions is given at:
-https://github.com/geodynamics/specfem3d/wiki/Git-tips-for-developers
->>>>>>> 2431e458
+https://github.com/geodynamics/specfem3d/wiki/Git-tips-for-developers