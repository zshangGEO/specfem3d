# simulation input parameters
#
# forward or adjoint simulation
# 1 = forward, 2 = adjoint, 3 = both simultaneously
SIMULATION_TYPE                 = 1
# 0 = earthquake simulation,  1/2/3 = three steps in noise simulation
NOISE_TOMOGRAPHY                = 0
SAVE_FORWARD                    = .false.

# UTM projection parameters
# Use a negative zone number for the Southern hemisphere:
# The Northern hemisphere corresponds to zones +1 to +60,
# The Southern hemisphere corresponds to zones -1 to -60.
UTM_PROJECTION_ZONE             = 11
SUPPRESS_UTM_PROJECTION         = .true.

# number of MPI processors
NPROC                           = 5

# time step parameters
NSTEP                           = 10000
DT                              = 0.0018

# number of nodes for 2D and 3D shape functions for hexahedra
# we use either 8-node mesh elements (bricks) or 27-node elements.
# If you use our internal mesher, the only option is 8-node bricks (27-node elements are not supported)
# CUBIT does not support HEX27 elements either (it can generate them, but they are flat, i.e. identical to HEX8).
# To generate HEX27 elements with curvature properly taken into account, you can use Gmsh http://geuz.org/gmsh/
NGNOD                           = 8

# models:
# available options are:
#   default (model parameters described by mesh properties)
# 1D models available are:
#   1d_prem,1d_socal,1d_cascadia
# 3D models available are:
#   aniso,external,gll,salton_trough,tomo
MODEL                           = sep

# if you are using a SEP model (oil-industry format)
SEP_MODEL_DIRECTORY             = ./sep_model

# parameters describing the model
APPROXIMATE_OCEAN_LOAD          = .false.
TOPOGRAPHY                      = .false.
ATTENUATION                     = .false.
FULL_ATTENUATION_SOLID          = .false.
ANISOTROPY                      = .false.
GRAVITY                         = .false.

# path for external tomographic models files
TOMOGRAPHY_PATH                 = ./DATA/tomo_files/

# Olsen's constant for Q_mu = constant * v_s attenuation rule
USE_OLSEN_ATTENUATION           = .false.
OLSEN_ATTENUATION_RATIO         = 0.05

# C-PML boundary conditions for a regional simulation
PML_CONDITIONS                  = .false.

# C-PML top surface
PML_INSTEAD_OF_FREE_SURFACE     = .false.

# C-PML dominant frequency
f0_FOR_PML                      = 12.7

# parameters used to rotate C-PML boundary conditions by a given angle (not completed yet)
# ROTATE_PML_ACTIVATE           = .false.
# ROTATE_PML_ANGLE              = 0.

# absorbing boundary conditions for a regional simulation
STACEY_ABSORBING_CONDITIONS     = .true.

# absorbing top surface (defined in mesh as 'free_surface_file')
STACEY_INSTEAD_OF_FREE_SURFACE  = .true.

# save AVS or OpenDX movies
# MOVIE_TYPE = 1 to show the top surface
# MOVIE_TYPE = 2 to show all the external faces of the mesh
CREATE_SHAKEMAP                 = .false.
MOVIE_SURFACE                   = .false.
MOVIE_TYPE                      = 1
MOVIE_VOLUME                    = .false.
SAVE_DISPLACEMENT               = .false.
USE_HIGHRES_FOR_MOVIES          = .false.
NTSTEP_BETWEEN_FRAMES           = 200
HDUR_MOVIE                      = 0.0

# save AVS or OpenDX mesh files to check the mesh
SAVE_MESH_FILES                 = .true.

# path to store the local database file on each node
LOCAL_PATH                      = ./OUTPUT_FILES/DATABASES_MPI

# interval at which we output time step info and max of norm of displacement
NTSTEP_BETWEEN_OUTPUT_INFO      = 100

# interval in time steps for writing of seismograms
NTSTEP_BETWEEN_OUTPUT_SEISMOS   = 10000

# interval in time steps for reading adjoint traces
# 0 = read the whole adjoint sources at the same time
NTSTEP_BETWEEN_READ_ADJSRC      = 0

# use a (tilted) FORCESOLUTION force point source (or several) instead of a CMTSOLUTION moment-tensor source.
# This can be useful e.g. for oil industry foothills simulations or asteroid simulations
# in which the source is a vertical force, normal force, inclined force, impact etc.
# If this flag is turned on, the FORCESOLUTION file must be edited by precising:
# - the corresponding time-shift parameter,
# - the half duration parameter of the source,
# - the coordinates of the source,
# - the magnitude of the force source,
# - the components of a (non-unitary) direction vector for the force source in the E/N/Z_UP basis.
# The direction vector is made unitary internally in the code and thus only its direction matters here;
# its norm is ignored and the norm of the force used is the factor force source times the source time function.
USE_FORCE_POINT_SOURCE          = .true.

# set to true to use a Ricker source time function instead of the source time functions set by default
# to represent a (tilted) FORCESOLUTION force point source or a CMTSOLUTION moment-tensor source.
USE_RICKER_TIME_FUNCTION        = .true.

# print source time function
PRINT_SOURCE_TIME_FUNCTION      = .false.

<<<<<<< HEAD
# to couple with DSM
COUPLE_WITH_DSM                 = .false.
TRACTION_PATH                   = ./OUTPUT_FILES/Tractions/
=======
# to couple with an external code (such as DSM, AxiSEM, or FK)
COUPLE_WITH_EXTERNAL_CODE       = .false.
EXTERNAL_CODE_TYPE              = 1   # 1 = DSM, 2 = AxiSEM, 3 = FK
TRACTION_PATH                   = ./DATA/DSM_traction_files/
MESH_A_CHUNK_OF_THE_EARTH       = .true.
>>>>>>> 758dcb5a

# set to true to use GPUs
GPU_MODE                        = .false.

# ADIOS Options for I/Os
ADIOS_ENABLED                   = .false.
ADIOS_FOR_DATABASES             = .false.
ADIOS_FOR_MESH                  = .false.
ADIOS_FOR_FORWARD_ARRAYS        = .false.
ADIOS_FOR_KERNELS               = .false.<|MERGE_RESOLUTION|>--- conflicted
+++ resolved
@@ -122,17 +122,11 @@
 # print source time function
 PRINT_SOURCE_TIME_FUNCTION      = .false.
 
-<<<<<<< HEAD
-# to couple with DSM
-COUPLE_WITH_DSM                 = .false.
-TRACTION_PATH                   = ./OUTPUT_FILES/Tractions/
-=======
 # to couple with an external code (such as DSM, AxiSEM, or FK)
 COUPLE_WITH_EXTERNAL_CODE       = .false.
 EXTERNAL_CODE_TYPE              = 1   # 1 = DSM, 2 = AxiSEM, 3 = FK
 TRACTION_PATH                   = ./DATA/DSM_traction_files/
 MESH_A_CHUNK_OF_THE_EARTH       = .true.
->>>>>>> 758dcb5a
 
 # set to true to use GPUs
 GPU_MODE                        = .false.
